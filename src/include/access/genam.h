--- conflicted
+++ resolved
@@ -55,11 +55,7 @@
 {
 	Relation	heapRelation;
 	Relation	indexRelation;			/* the index being vacuumed */
-<<<<<<< HEAD
-	int			num_dead_tuples;
-=======
 	int			last_dead_tuple;
->>>>>>> 8a583900
 	ItemPointer	dead_tuples;
 	bool*		found_dead_tuples;
 } IndexTargetDeleteInfo;
