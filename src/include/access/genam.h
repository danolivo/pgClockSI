/*-------------------------------------------------------------------------
 *
 * genam.h
 *	  POSTGRES generalized index access method definitions.
 *
 *
 * Portions Copyright (c) 1996-2018, PostgreSQL Global Development Group
 * Portions Copyright (c) 1994, Regents of the University of California
 *
 * src/include/access/genam.h
 *
 *-------------------------------------------------------------------------
 */
#ifndef GENAM_H
#define GENAM_H

#include "access/sdir.h"
#include "access/skey.h"
#include "nodes/tidbitmap.h"
#include "storage/lockdefs.h"
#include "utils/relcache.h"
#include "utils/snapshot.h"

/* We don't want this file to depend on execnodes.h. */
struct IndexInfo;

/*
 * Struct for statistics returned by ambuild
 */
typedef struct IndexBuildResult
{
	double		heap_tuples;	/* # of tuples seen in parent table */
	double		index_tuples;	/* # of tuples inserted into index */
} IndexBuildResult;

<<<<<<< HEAD
=======
typedef struct IndexEntry
{
	BlockNumber		blkno;
	OffsetNumber	off;
	ItemPointerData	htid;
} IndexEntry;
typedef struct OrderedIndexTuples
{
	IndexEntry*	tid;
	int			ntid;
} OrderedIndexTuples;
>>>>>>> 0cd7a2cd
/*
 * Struct for input arguments passed to ambulkdelete and amvacuumcleanup
 *
 * num_heap_tuples is accurate only when estimated_count is false;
 * otherwise it's just an estimate (currently, the estimate is the
 * prior value of the relation's pg_class.reltuples field).  It will
 * always just be an estimate during ambulkdelete.
 */
typedef struct IndexVacuumInfo
{
	Relation	index;			/* the index being vacuumed */
	bool		analyze_only;	/* ANALYZE (without any actual vacuum) */
	bool		estimated_count;	/* num_heap_tuples is an estimate */
	int			message_level;	/* ereport level for progress messages */
	double		num_heap_tuples;	/* tuples remaining in heap */
	BufferAccessStrategy strategy;	/* access strategy for reads */
} IndexVacuumInfo;

/*
 * Struct for statistics returned by ambulkdelete and amvacuumcleanup
 *
 * This struct is normally allocated by the first ambulkdelete call and then
 * passed along through subsequent ones until amvacuumcleanup; however,
 * amvacuumcleanup must be prepared to allocate it in the case where no
 * ambulkdelete calls were made (because no tuples needed deletion).
 * Note that an index AM could choose to return a larger struct
 * of which this is just the first field; this provides a way for ambulkdelete
 * to communicate additional private data to amvacuumcleanup.
 *
 * Note: pages_removed is the amount by which the index physically shrank,
 * if any (ie the change in its total size on disk).  pages_deleted and
 * pages_free refer to free space within the index file.  Some index AMs
 * may compute num_index_tuples by reference to num_heap_tuples, in which
 * case they should copy the estimated_count field from IndexVacuumInfo.
 */
typedef struct IndexBulkDeleteResult
{
	BlockNumber num_pages;		/* pages remaining in index */
	BlockNumber pages_removed;	/* # removed during vacuum operation */
	bool		estimated_count;	/* num_index_tuples is an estimate */
	double		num_index_tuples;	/* tuples remaining */
	double		tuples_removed; /* # removed during vacuum operation */
	BlockNumber pages_deleted;	/* # unused pages in index */
	BlockNumber pages_free;		/* # pages available for reuse */
} IndexBulkDeleteResult;

/* Typedef for callback function to determine if a tuple is bulk-deletable */
typedef bool (*IndexBulkDeleteCallback) (ItemPointer itemptr, void *state);

/* struct definitions appear in relscan.h */
typedef struct IndexScanDescData *IndexScanDesc;
typedef struct SysScanDescData *SysScanDesc;

typedef struct ParallelIndexScanDescData *ParallelIndexScanDesc;

/*
 * Enumeration specifying the type of uniqueness check to perform in
 * index_insert().
 *
 * UNIQUE_CHECK_YES is the traditional Postgres immediate check, possibly
 * blocking to see if a conflicting transaction commits.
 *
 * For deferrable unique constraints, UNIQUE_CHECK_PARTIAL is specified at
 * insertion time.  The index AM should test if the tuple is unique, but
 * should not throw error, block, or prevent the insertion if the tuple
 * appears not to be unique.  We'll recheck later when it is time for the
 * constraint to be enforced.  The AM must return true if the tuple is
 * known unique, false if it is possibly non-unique.  In the "true" case
 * it is safe to omit the later recheck.
 *
 * When it is time to recheck the deferred constraint, a pseudo-insertion
 * call is made with UNIQUE_CHECK_EXISTING.  The tuple is already in the
 * index in this case, so it should not be inserted again.  Rather, just
 * check for conflicting live tuples (possibly blocking).
 */
typedef enum IndexUniqueCheck
{
	UNIQUE_CHECK_NO,			/* Don't do any uniqueness checking */
	UNIQUE_CHECK_YES,			/* Enforce uniqueness at insertion time */
	UNIQUE_CHECK_PARTIAL,		/* Test uniqueness, but no error */
	UNIQUE_CHECK_EXISTING		/* Check if existing tuple is unique */
} IndexUniqueCheck;


/*
 * generalized index_ interface routines (in indexam.c)
 */

/*
 * IndexScanIsValid
 *		True iff the index scan is valid.
 */
#define IndexScanIsValid(scan) PointerIsValid(scan)

extern Relation index_open(Oid relationId, LOCKMODE lockmode);
extern void index_close(Relation relation, LOCKMODE lockmode);

extern bool index_insert(Relation indexRelation,
			 Datum *values, bool *isnull,
			 ItemPointer heap_t_ctid,
			 Relation heapRelation,
			 IndexUniqueCheck checkUnique,
			 struct IndexInfo *indexInfo);

extern IndexScanDesc index_beginscan(Relation heapRelation,
				Relation indexRelation,
				Snapshot snapshot,
				int nkeys, int norderbys);
extern IndexScanDesc index_beginscan_bitmap(Relation indexRelation,
					   Snapshot snapshot,
					   int nkeys);
extern void index_rescan(IndexScanDesc scan,
			 ScanKey keys, int nkeys,
			 ScanKey orderbys, int norderbys);
extern void index_endscan(IndexScanDesc scan);
extern void index_markpos(IndexScanDesc scan);
extern void index_restrpos(IndexScanDesc scan);
extern Size index_parallelscan_estimate(Relation indexrel, Snapshot snapshot);
extern void index_parallelscan_initialize(Relation heaprel, Relation indexrel,
							  Snapshot snapshot, ParallelIndexScanDesc target);
extern void index_parallelrescan(IndexScanDesc scan);
extern IndexScanDesc index_beginscan_parallel(Relation heaprel,
						 Relation indexrel, int nkeys, int norderbys,
						 ParallelIndexScanDesc pscan);
extern ItemPointer index_getnext_tid(IndexScanDesc scan,
				  ScanDirection direction);
extern HeapTuple index_fetch_heap(IndexScanDesc scan);
extern HeapTuple index_getnext(IndexScanDesc scan, ScanDirection direction);
extern int64 index_getbitmap(IndexScanDesc scan, TIDBitmap *bitmap);

extern IndexBulkDeleteResult *index_bulk_delete(IndexVacuumInfo *info,
				  IndexBulkDeleteResult *stats,
				  IndexBulkDeleteCallback callback,
				  void *callback_state);
extern IndexBulkDeleteResult *index_vacuum_cleanup(IndexVacuumInfo *info,
					 IndexBulkDeleteResult *stats);
extern bool index_can_return(Relation indexRelation, int attno);
extern RegProcedure index_getprocid(Relation irel, AttrNumber attnum,
				uint16 procnum);
extern FmgrInfo *index_getprocinfo(Relation irel, AttrNumber attnum,
				  uint16 procnum);

/*
 * index access method support routines (in genam.c)
 */
extern IndexScanDesc RelationGetIndexScan(Relation indexRelation,
					 int nkeys, int norderbys);
extern void IndexScanEnd(IndexScanDesc scan);
extern char *BuildIndexValueDescription(Relation indexRelation,
						   Datum *values, bool *isnull);

/*
 * heap-or-index access to system catalogs (in genam.c)
 */
extern SysScanDesc systable_beginscan(Relation heapRelation,
				   Oid indexId,
				   bool indexOK,
				   Snapshot snapshot,
				   int nkeys, ScanKey key);
extern HeapTuple systable_getnext(SysScanDesc sysscan);
extern bool systable_recheck_tuple(SysScanDesc sysscan, HeapTuple tup);
extern void systable_endscan(SysScanDesc sysscan);
extern SysScanDesc systable_beginscan_ordered(Relation heapRelation,
						   Relation indexRelation,
						   Snapshot snapshot,
						   int nkeys, ScanKey key);
extern HeapTuple systable_getnext_ordered(SysScanDesc sysscan,
						 ScanDirection direction);
extern void systable_endscan_ordered(SysScanDesc sysscan);

#endif							/* GENAM_H */<|MERGE_RESOLUTION|>--- conflicted
+++ resolved
@@ -33,8 +33,6 @@
 	double		index_tuples;	/* # of tuples inserted into index */
 } IndexBuildResult;
 
-<<<<<<< HEAD
-=======
 typedef struct IndexEntry
 {
 	BlockNumber		blkno;
@@ -46,7 +44,7 @@
 	IndexEntry*	tid;
 	int			ntid;
 } OrderedIndexTuples;
->>>>>>> 0cd7a2cd
+
 /*
  * Struct for input arguments passed to ambulkdelete and amvacuumcleanup
  *
