--- conflicted
+++ resolved
@@ -1770,11 +1770,7 @@
 	econtext->ecxt_scantuple = slot;
 
 	/* Get tuple from heap */
-<<<<<<< HEAD
-	for (tnum = 0; tnum < vacrelstats->num_dead_tuples; tnum++)
-=======
 	for (tnum = vacrelstats->num_dead_tuples-1; tnum >= 0; tnum--)
->>>>>>> 8a583900
 	{
 		HeapTuple		tuple;
 		Datum			values[INDEX_MAX_KEYS];
@@ -1818,15 +1814,9 @@
 		 * Make attempt to delete some index entries by one tree descent.
 		 * We use only a part of TID list, which contains not found TID's.
 		 */
-<<<<<<< HEAD
-		ivinfo.dead_tuples = &(vacrelstats->dead_tuples[tnum]);
-		ivinfo.num_dead_tuples = vacrelstats->num_dead_tuples - tnum;
-		ivinfo.found_dead_tuples = found + tnum;
-=======
 		ivinfo.dead_tuples = vacrelstats->dead_tuples;
 		ivinfo.last_dead_tuple = tnum;
 		ivinfo.found_dead_tuples = found;
->>>>>>> 8a583900
 		index_target_delete(&ivinfo, &stats, values, isnull);
 	}
 
