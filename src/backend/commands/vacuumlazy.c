/*-------------------------------------------------------------------------
 *
 * vacuumlazy.c
 *	  Concurrent ("lazy") vacuuming.
 *
 *
 * The major space usage for LAZY VACUUM is storage for the array of dead tuple
 * TIDs.  We want to ensure we can vacuum even the very largest relations with
 * finite memory space usage.  To do that, we set upper bounds on the number of
 * tuples we will keep track of at once.
 *
 * We are willing to use at most maintenance_work_mem (or perhaps
 * autovacuum_work_mem) memory space to keep track of dead tuples.  We
 * initially allocate an array of TIDs of that size, with an upper limit that
 * depends on table size (this limit ensures we don't allocate a huge area
 * uselessly for vacuuming small tables).  If the array threatens to overflow,
 * we suspend the heap scan phase and perform a pass of index cleanup and page
 * compaction, then resume the heap scan with an empty TID array.
 *
 * If we're processing a table with no indexes, we can just vacuum each page
 * as we go; there's no need to save up multiple tuples to minimize the number
 * of index scans performed.  So we don't use maintenance_work_mem memory for
 * the TID array, just enough to hold as many heap tuples as fit on one page.
 *
 *
 * Portions Copyright (c) 1996-2018, PostgreSQL Global Development Group
 * Portions Copyright (c) 1994, Regents of the University of California
 *
 *
 * IDENTIFICATION
 *	  src/backend/commands/vacuumlazy.c
 *
 *-------------------------------------------------------------------------
 */
#include "postgres.h"

#include <math.h>

#include "access/genam.h"
#include "access/heapam.h"
#include "access/heapam_xlog.h"
#include "access/htup_details.h"
#include "access/multixact.h"
#include "access/nbtree.h"
#include "access/transam.h"
#include "access/visibilitymap.h"
#include "access/xlog.h"
#include "catalog/index.h"
#include "catalog/storage.h"
#include "commands/dbcommands.h"
#include "commands/progress.h"
#include "commands/vacuum.h"
#include "executor/executor.h"
#include "miscadmin.h"
#include "pgstat.h"
#include "portability/instr_time.h"
#include "postmaster/autovacuum.h"
#include "storage/bufmgr.h"
#include "storage/freespace.h"
#include "storage/lmgr.h"
#include "utils/lsyscache.h"
#include "utils/memutils.h"
#include "utils/pg_rusage.h"
#include "utils/timestamp.h"
#include "utils/tqual.h"


/*
 * Space/time tradeoff parameters: do these need to be user-tunable?
 *
 * To consider truncating the relation, we want there to be at least
 * REL_TRUNCATE_MINIMUM or (relsize / REL_TRUNCATE_FRACTION) (whichever
 * is less) potentially-freeable pages.
 */
#define REL_TRUNCATE_MINIMUM	1000
#define REL_TRUNCATE_FRACTION	16

/*
 * Timing parameters for truncate locking heuristics.
 *
 * These were not exposed as user tunable GUC values because it didn't seem
 * that the potential for improvement was great enough to merit the cost of
 * supporting them.
 */
#define VACUUM_TRUNCATE_LOCK_CHECK_INTERVAL		20	/* ms */
#define VACUUM_TRUNCATE_LOCK_WAIT_INTERVAL		50	/* ms */
#define VACUUM_TRUNCATE_LOCK_TIMEOUT			5000	/* ms */

/*
 * When a table has no indexes, vacuum the FSM after every 8GB, approximately
 * (it won't be exact because we only vacuum FSM after processing a heap page
 * that has some removable tuples).  When there are indexes, this is ignored,
 * and we vacuum FSM after each index/heap cleaning pass.
 */
#define VACUUM_FSM_EVERY_PAGES \
	((BlockNumber) (((uint64) 8 * 1024 * 1024 * 1024) / BLCKSZ))

/*
 * Guesstimation of number of dead tuples per page.  This is used to
 * provide an upper limit to memory allocated when vacuuming small
 * tables.
 */
#define LAZY_ALLOC_TUPLES		MaxHeapTuplesPerPage

/*
 * Before we consider skipping a page that's marked as clean in
 * visibility map, we must've seen at least this many clean pages.
 */
#define SKIP_PAGES_THRESHOLD	((BlockNumber) 32)

/*
 * Size of the prefetch window for lazy vacuum backwards truncation scan.
 * Needs to be a power of 2.
 */
#define PREFETCH_SIZE			((BlockNumber) 32)

typedef struct LVRelStats
{
	/* hasindex = true means two-pass strategy; false means one-pass */
	bool		hasindex;
	/* Overall statistics about rel */
	BlockNumber old_rel_pages;	/* previous value of pg_class.relpages */
	BlockNumber rel_pages;		/* total number of pages */
	BlockNumber scanned_pages;	/* number of pages we examined */
	BlockNumber pinskipped_pages;	/* # of pages we skipped due to a pin */
	BlockNumber frozenskipped_pages;	/* # of frozen pages we skipped */
	BlockNumber tupcount_pages; /* pages whose tuples we counted */
	double		old_live_tuples;	/* previous value of pg_class.reltuples */
	double		new_rel_tuples; /* new estimated total # of tuples */
	double		new_live_tuples;	/* new estimated total # of live tuples */
	double		new_dead_tuples;	/* new estimated total # of dead tuples */
	BlockNumber pages_removed;
	double		tuples_deleted;
	BlockNumber nonempty_pages; /* actually, last nonempty page + 1 */
	/* List of TIDs of tuples we intend to delete */
	/* NB: this list is ordered by TID address */
	int			num_dead_tuples;	/* current # of entries */
	int			max_dead_tuples;	/* # slots allocated in array */
	ItemPointer dead_tuples;	/* array of ItemPointerData */
	int			num_index_scans;
	TransactionId latestRemovedXid;
	bool		lock_waiter_detected;
} LVRelStats;

/* A few variables that don't seem worth passing around as parameters */
static int	elevel = -1;

static TransactionId OldestXmin;
static TransactionId FreezeLimit;
static MultiXactId MultiXactCutoff;

static BufferAccessStrategy vac_strategy;


/* non-export function prototypes */
static void lazy_scan_heap(Relation onerel, int options,
			   LVRelStats *vacrelstats, Relation *Irel, int nindexes,
			   bool aggressive);
static void lazy_vacuum_heap(Relation onerel, LVRelStats *vacrelstats);
static bool lazy_check_needs_freeze(Buffer buf, bool *hastup);
static void quick_vacuum_index(Relation irel, Relation hrel,
					LVRelStats *vacrelstats);
static void lazy_vacuum_index(Relation indrel,
				  IndexBulkDeleteResult **stats,
				  LVRelStats *vacrelstats);
static void lazy_cleanup_index(Relation indrel,
				   IndexBulkDeleteResult *stats,
				   LVRelStats *vacrelstats);
static int lazy_vacuum_page(Relation onerel, BlockNumber blkno, Buffer buffer,
				 int tupindex, LVRelStats *vacrelstats, Buffer *vmbuffer);
static bool should_attempt_truncation(LVRelStats *vacrelstats);
static void lazy_truncate_heap(Relation onerel, LVRelStats *vacrelstats);
static BlockNumber count_nondeletable_pages(Relation onerel,
						 LVRelStats *vacrelstats);
static void lazy_space_alloc(LVRelStats *vacrelstats, BlockNumber relblocks);
static void lazy_record_dead_tuple(LVRelStats *vacrelstats,
					   ItemPointer itemptr);
static bool lazy_tid_reaped(ItemPointer itemptr, void *state);
static int	vac_cmp_itemptr(const void *left, const void *right);
static bool heap_page_is_all_visible(Relation rel, Buffer buf,
						 TransactionId *visibility_cutoff_xid, bool *all_frozen);


/*
 *	lazy_vacuum_rel() -- perform LAZY VACUUM for one heap relation
 *
 *		This routine vacuums a single heap, cleans out its indexes, and
 *		updates its relpages and reltuples statistics.
 *
 *		At entry, we have already established a transaction and opened
 *		and locked the relation.
 */
void
lazy_vacuum_rel(Relation onerel, int options, VacuumParams *params,
				BufferAccessStrategy bstrategy)
{
	LVRelStats *vacrelstats;
	Relation   *Irel;
	int			nindexes;
	PGRUsage	ru0;
	TimestampTz starttime = 0;
	long		secs;
	int			usecs;
	double		read_rate,
				write_rate;
	bool		aggressive;		/* should we scan all unfrozen pages? */
	bool		scanned_all_unfrozen;	/* actually scanned all such pages? */
	TransactionId xidFullScanLimit;
	MultiXactId mxactFullScanLimit;
	BlockNumber new_rel_pages;
	BlockNumber new_rel_allvisible;
	double		new_live_tuples;
	TransactionId new_frozen_xid;
	MultiXactId new_min_multi;

	Assert(params != NULL);

	/* measure elapsed time iff autovacuum logging requires it */
	if (IsAutoVacuumWorkerProcess() && params->log_min_duration >= 0)
	{
		pg_rusage_init(&ru0);
		starttime = GetCurrentTimestamp();
	}

	if (options & VACOPT_VERBOSE)
		elevel = INFO;
	else
		elevel = DEBUG2;

	pgstat_progress_start_command(PROGRESS_COMMAND_VACUUM,
								  RelationGetRelid(onerel));

	vac_strategy = bstrategy;

	vacuum_set_xid_limits(onerel,
						  params->freeze_min_age,
						  params->freeze_table_age,
						  params->multixact_freeze_min_age,
						  params->multixact_freeze_table_age,
						  &OldestXmin, &FreezeLimit, &xidFullScanLimit,
						  &MultiXactCutoff, &mxactFullScanLimit);

	/*
	 * We request an aggressive scan if the table's frozen Xid is now older
	 * than or equal to the requested Xid full-table scan limit; or if the
	 * table's minimum MultiXactId is older than or equal to the requested
	 * mxid full-table scan limit; or if DISABLE_PAGE_SKIPPING was specified.
	 */
	aggressive = TransactionIdPrecedesOrEquals(onerel->rd_rel->relfrozenxid,
											   xidFullScanLimit);
	aggressive |= MultiXactIdPrecedesOrEquals(onerel->rd_rel->relminmxid,
											  mxactFullScanLimit);
	if (options & VACOPT_DISABLE_PAGE_SKIPPING)
		aggressive = true;

	vacrelstats = (LVRelStats *) palloc0(sizeof(LVRelStats));

	vacrelstats->old_rel_pages = onerel->rd_rel->relpages;
	vacrelstats->old_live_tuples = onerel->rd_rel->reltuples;
	vacrelstats->num_index_scans = 0;
	vacrelstats->pages_removed = 0;
	vacrelstats->lock_waiter_detected = false;

	/* Open all indexes of the relation */
	vac_open_indexes(onerel, RowExclusiveLock, &nindexes, &Irel);
	vacrelstats->hasindex = (nindexes > 0);

	/* Do the vacuuming */
	lazy_scan_heap(onerel, options, vacrelstats, Irel, nindexes, aggressive);

	/* Done with indexes */
	vac_close_indexes(nindexes, Irel, NoLock);

	/*
	 * Compute whether we actually scanned the all unfrozen pages. If we did,
	 * we can adjust relfrozenxid and relminmxid.
	 *
	 * NB: We need to check this before truncating the relation, because that
	 * will change ->rel_pages.
	 */
	if ((vacrelstats->scanned_pages + vacrelstats->frozenskipped_pages)
		< vacrelstats->rel_pages)
	{
		Assert(!aggressive);
		scanned_all_unfrozen = false;
	}
	else
		scanned_all_unfrozen = true;

	/*
	 * Optionally truncate the relation.
	 */
	if (should_attempt_truncation(vacrelstats))
		lazy_truncate_heap(onerel, vacrelstats);

	/* Report that we are now doing final cleanup */
	pgstat_progress_update_param(PROGRESS_VACUUM_PHASE,
								 PROGRESS_VACUUM_PHASE_FINAL_CLEANUP);

	/*
	 * Update statistics in pg_class.
	 *
	 * A corner case here is that if we scanned no pages at all because every
	 * page is all-visible, we should not update relpages/reltuples, because
	 * we have no new information to contribute.  In particular this keeps us
	 * from replacing relpages=reltuples=0 (which means "unknown tuple
	 * density") with nonzero relpages and reltuples=0 (which means "zero
	 * tuple density") unless there's some actual evidence for the latter.
	 *
	 * It's important that we use tupcount_pages and not scanned_pages for the
	 * check described above; scanned_pages counts pages where we could not
	 * get cleanup lock, and which were processed only for frozenxid purposes.
	 *
	 * We do update relallvisible even in the corner case, since if the table
	 * is all-visible we'd definitely like to know that.  But clamp the value
	 * to be not more than what we're setting relpages to.
	 *
	 * Also, don't change relfrozenxid/relminmxid if we skipped any pages,
	 * since then we don't know for certain that all tuples have a newer xmin.
	 */
	new_rel_pages = vacrelstats->rel_pages;
	new_live_tuples = vacrelstats->new_live_tuples;
	if (vacrelstats->tupcount_pages == 0 && new_rel_pages > 0)
	{
		new_rel_pages = vacrelstats->old_rel_pages;
		new_live_tuples = vacrelstats->old_live_tuples;
	}

	visibilitymap_count(onerel, &new_rel_allvisible, NULL);
	if (new_rel_allvisible > new_rel_pages)
		new_rel_allvisible = new_rel_pages;

	new_frozen_xid = scanned_all_unfrozen ? FreezeLimit : InvalidTransactionId;
	new_min_multi = scanned_all_unfrozen ? MultiXactCutoff : InvalidMultiXactId;

	vac_update_relstats(onerel,
						new_rel_pages,
						new_live_tuples,
						new_rel_allvisible,
						vacrelstats->hasindex,
						new_frozen_xid,
						new_min_multi,
						false);

	/* report results to the stats collector, too */
	pgstat_report_vacuum(RelationGetRelid(onerel),
						 onerel->rd_rel->relisshared,
						 new_live_tuples,
						 vacrelstats->new_dead_tuples);
	pgstat_progress_end_command();

	/* and log the action if appropriate */
	if (IsAutoVacuumWorkerProcess() && params->log_min_duration >= 0)
	{
		TimestampTz endtime = GetCurrentTimestamp();

		if (params->log_min_duration == 0 ||
			TimestampDifferenceExceeds(starttime, endtime,
									   params->log_min_duration))
		{
			StringInfoData buf;
			char	   *msgfmt;

			TimestampDifference(starttime, endtime, &secs, &usecs);

			read_rate = 0;
			write_rate = 0;
			if ((secs > 0) || (usecs > 0))
			{
				read_rate = (double) BLCKSZ * VacuumPageMiss / (1024 * 1024) /
					(secs + usecs / 1000000.0);
				write_rate = (double) BLCKSZ * VacuumPageDirty / (1024 * 1024) /
					(secs + usecs / 1000000.0);
			}

			/*
			 * This is pretty messy, but we split it up so that we can skip
			 * emitting individual parts of the message when not applicable.
			 */
			initStringInfo(&buf);
			if (aggressive)
				msgfmt = _("automatic aggressive vacuum of table \"%s.%s.%s\": index scans: %d\n");
			else
				msgfmt = _("automatic vacuum of table \"%s.%s.%s\": index scans: %d\n");
			appendStringInfo(&buf, msgfmt,
							 get_database_name(MyDatabaseId),
							 get_namespace_name(RelationGetNamespace(onerel)),
							 RelationGetRelationName(onerel),
							 vacrelstats->num_index_scans);
			appendStringInfo(&buf, _("pages: %u removed, %u remain, %u skipped due to pins, %u skipped frozen\n"),
							 vacrelstats->pages_removed,
							 vacrelstats->rel_pages,
							 vacrelstats->pinskipped_pages,
							 vacrelstats->frozenskipped_pages);
			appendStringInfo(&buf,
							 _("tuples: %.0f removed, %.0f remain, %.0f are dead but not yet removable, oldest xmin: %u\n"),
							 vacrelstats->tuples_deleted,
							 vacrelstats->new_rel_tuples,
							 vacrelstats->new_dead_tuples,
							 OldestXmin);
			appendStringInfo(&buf,
							 _("buffer usage: %d hits, %d misses, %d dirtied\n"),
							 VacuumPageHit,
							 VacuumPageMiss,
							 VacuumPageDirty);
			appendStringInfo(&buf, _("avg read rate: %.3f MB/s, avg write rate: %.3f MB/s\n"),
							 read_rate, write_rate);
			appendStringInfo(&buf, _("system usage: %s"), pg_rusage_show(&ru0));

			ereport(LOG,
					(errmsg_internal("%s", buf.data)));
			pfree(buf.data);
		}
	}
}

/*
 * For Hot Standby we need to know the highest transaction id that will
 * be removed by any change. VACUUM proceeds in a number of passes so
 * we need to consider how each pass operates. The first phase runs
 * heap_page_prune(), which can issue XLOG_HEAP2_CLEAN records as it
 * progresses - these will have a latestRemovedXid on each record.
 * In some cases this removes all of the tuples to be removed, though
 * often we have dead tuples with index pointers so we must remember them
 * for removal in phase 3. Index records for those rows are removed
 * in phase 2 and index blocks do not have MVCC information attached.
 * So before we can allow removal of any index tuples we need to issue
 * a WAL record containing the latestRemovedXid of rows that will be
 * removed in phase three. This allows recovery queries to block at the
 * correct place, i.e. before phase two, rather than during phase three
 * which would be after the rows have become inaccessible.
 */
static void
vacuum_log_cleanup_info(Relation rel, LVRelStats *vacrelstats)
{
	/*
	 * Skip this for relations for which no WAL is to be written, or if we're
	 * not trying to support archive recovery.
	 */
	if (!RelationNeedsWAL(rel) || !XLogIsNeeded())
		return;

	/*
	 * No need to write the record at all unless it contains a valid value
	 */
	if (TransactionIdIsValid(vacrelstats->latestRemovedXid))
		(void) log_heap_cleanup_info(rel->rd_node, vacrelstats->latestRemovedXid);
}

/*
 *	lazy_scan_heap() -- scan an open heap relation
 *
 *		This routine prunes each page in the heap, which will among other
 *		things truncate dead tuples to dead line pointers, defragment the
 *		page, and set commit status bits (see heap_page_prune).  It also builds
 *		lists of dead tuples and pages with free space, calculates statistics
 *		on the number of live tuples in the heap, and marks pages as
 *		all-visible if appropriate.  When done, or when we run low on space for
 *		dead-tuple TIDs, invoke vacuuming of indexes and call lazy_vacuum_heap
 *		to reclaim dead line pointers.
 *
 *		If there are no indexes then we can reclaim line pointers on the fly;
 *		dead line pointers need only be retained until all index pointers that
 *		reference them have been killed.
 */
static void
lazy_scan_heap(Relation onerel, int options, LVRelStats *vacrelstats,
			   Relation *Irel, int nindexes, bool aggressive)
{
	BlockNumber nblocks,
				blkno;
	HeapTupleData tuple;
	char	   *relname;
	TransactionId relfrozenxid = onerel->rd_rel->relfrozenxid;
	TransactionId relminmxid = onerel->rd_rel->relminmxid;
	BlockNumber empty_pages,
				vacuumed_pages,
				next_fsm_block_to_vacuum;
	double		num_tuples,		/* total number of nonremovable tuples */
				live_tuples,	/* live tuples (reltuples estimate) */
				tups_vacuumed,	/* tuples cleaned up by vacuum */
				nkeep,			/* dead-but-not-removable tuples */
				nunused;		/* unused item pointers */
	IndexBulkDeleteResult **indstats;
	int			i;
	PGRUsage	ru0;
	Buffer		vmbuffer = InvalidBuffer;
	BlockNumber next_unskippable_block;
	bool		skipping_blocks;
	xl_heap_freeze_tuple *frozen;
	StringInfoData buf;
	const int	initprog_index[] = {
		PROGRESS_VACUUM_PHASE,
		PROGRESS_VACUUM_TOTAL_HEAP_BLKS,
		PROGRESS_VACUUM_MAX_DEAD_TUPLES
	};
	int64		initprog_val[3];

	pg_rusage_init(&ru0);

	relname = RelationGetRelationName(onerel);
	if (aggressive)
		ereport(elevel,
				(errmsg("aggressively vacuuming \"%s.%s\"",
						get_namespace_name(RelationGetNamespace(onerel)),
						relname)));
	else
		ereport(elevel,
				(errmsg("vacuuming \"%s.%s\"",
						get_namespace_name(RelationGetNamespace(onerel)),
						relname)));

	empty_pages = vacuumed_pages = 0;
	next_fsm_block_to_vacuum = (BlockNumber) 0;
	num_tuples = live_tuples = tups_vacuumed = nkeep = nunused = 0;

	indstats = (IndexBulkDeleteResult **)
		palloc0(nindexes * sizeof(IndexBulkDeleteResult *));

	nblocks = RelationGetNumberOfBlocks(onerel);
	vacrelstats->rel_pages = nblocks;
	vacrelstats->scanned_pages = 0;
	vacrelstats->tupcount_pages = 0;
	vacrelstats->nonempty_pages = 0;
	vacrelstats->latestRemovedXid = InvalidTransactionId;

	lazy_space_alloc(vacrelstats, nblocks);
	frozen = palloc(sizeof(xl_heap_freeze_tuple) * MaxHeapTuplesPerPage);

	/* Report that we're scanning the heap, advertising total # of blocks */
	initprog_val[0] = PROGRESS_VACUUM_PHASE_SCAN_HEAP;
	initprog_val[1] = nblocks;
	initprog_val[2] = vacrelstats->max_dead_tuples;
	pgstat_progress_update_multi_param(3, initprog_index, initprog_val);

	/*
	 * Except when aggressive is set, we want to skip pages that are
	 * all-visible according to the visibility map, but only when we can skip
	 * at least SKIP_PAGES_THRESHOLD consecutive pages.  Since we're reading
	 * sequentially, the OS should be doing readahead for us, so there's no
	 * gain in skipping a page now and then; that's likely to disable
	 * readahead and so be counterproductive. Also, skipping even a single
	 * page means that we can't update relfrozenxid, so we only want to do it
	 * if we can skip a goodly number of pages.
	 *
	 * When aggressive is set, we can't skip pages just because they are
	 * all-visible, but we can still skip pages that are all-frozen, since
	 * such pages do not need freezing and do not affect the value that we can
	 * safely set for relfrozenxid or relminmxid.
	 *
	 * Before entering the main loop, establish the invariant that
	 * next_unskippable_block is the next block number >= blkno that we can't
	 * skip based on the visibility map, either all-visible for a regular scan
	 * or all-frozen for an aggressive scan.  We set it to nblocks if there's
	 * no such block.  We also set up the skipping_blocks flag correctly at
	 * this stage.
	 *
	 * Note: The value returned by visibilitymap_get_status could be slightly
	 * out-of-date, since we make this test before reading the corresponding
	 * heap page or locking the buffer.  This is OK.  If we mistakenly think
	 * that the page is all-visible or all-frozen when in fact the flag's just
	 * been cleared, we might fail to vacuum the page.  It's easy to see that
	 * skipping a page when aggressive is not set is not a very big deal; we
	 * might leave some dead tuples lying around, but the next vacuum will
	 * find them.  But even when aggressive *is* set, it's still OK if we miss
	 * a page whose all-frozen marking has just been cleared.  Any new XIDs
	 * just added to that page are necessarily newer than the GlobalXmin we
	 * computed, so they'll have no effect on the value to which we can safely
	 * set relfrozenxid.  A similar argument applies for MXIDs and relminmxid.
	 *
	 * We will scan the table's last page, at least to the extent of
	 * determining whether it has tuples or not, even if it should be skipped
	 * according to the above rules; except when we've already determined that
	 * it's not worth trying to truncate the table.  This avoids having
	 * lazy_truncate_heap() take access-exclusive lock on the table to attempt
	 * a truncation that just fails immediately because there are tuples in
	 * the last page.  This is worth avoiding mainly because such a lock must
	 * be replayed on any hot standby, where it can be disruptive.
	 */
	next_unskippable_block = 0;
	if ((options & VACOPT_DISABLE_PAGE_SKIPPING) == 0)
	{
		while (next_unskippable_block < nblocks)
		{
			uint8		vmstatus;

			vmstatus = visibilitymap_get_status(onerel, next_unskippable_block,
												&vmbuffer);
			if (aggressive)
			{
				if ((vmstatus & VISIBILITYMAP_ALL_FROZEN) == 0)
					break;
			}
			else
			{
				if ((vmstatus & VISIBILITYMAP_ALL_VISIBLE) == 0)
					break;
			}
			vacuum_delay_point();
			next_unskippable_block++;
		}
	}

	if (next_unskippable_block >= SKIP_PAGES_THRESHOLD)
		skipping_blocks = true;
	else
		skipping_blocks = false;

	for (blkno = 0; blkno < nblocks; blkno++)
	{
		Buffer		buf;
		Page		page;
		OffsetNumber offnum,
					maxoff;
		bool		tupgone,
					hastup;
		int			prev_dead_count;
		int			nfrozen;
		Size		freespace;
		bool		all_visible_according_to_vm = false;
		bool		all_visible;
		bool		all_frozen = true;	/* provided all_visible is also true */
		bool		has_dead_tuples;
		TransactionId visibility_cutoff_xid = InvalidTransactionId;

		/* see note above about forcing scanning of last page */
#define FORCE_CHECK_PAGE() \
		(blkno == nblocks - 1 && should_attempt_truncation(vacrelstats))

		pgstat_progress_update_param(PROGRESS_VACUUM_HEAP_BLKS_SCANNED, blkno);

		if (blkno == next_unskippable_block)
		{
			/* Time to advance next_unskippable_block */
			next_unskippable_block++;
			if ((options & VACOPT_DISABLE_PAGE_SKIPPING) == 0)
			{
				while (next_unskippable_block < nblocks)
				{
					uint8		vmskipflags;

					vmskipflags = visibilitymap_get_status(onerel,
														   next_unskippable_block,
														   &vmbuffer);
					if (aggressive)
					{
						if ((vmskipflags & VISIBILITYMAP_ALL_FROZEN) == 0)
							break;
					}
					else
					{
						if ((vmskipflags & VISIBILITYMAP_ALL_VISIBLE) == 0)
							break;
					}
					vacuum_delay_point();
					next_unskippable_block++;
				}
			}

			/*
			 * We know we can't skip the current block.  But set up
			 * skipping_blocks to do the right thing at the following blocks.
			 */
			if (next_unskippable_block - blkno > SKIP_PAGES_THRESHOLD)
				skipping_blocks = true;
			else
				skipping_blocks = false;

			/*
			 * Normally, the fact that we can't skip this block must mean that
			 * it's not all-visible.  But in an aggressive vacuum we know only
			 * that it's not all-frozen, so it might still be all-visible.
			 */
			if (aggressive && VM_ALL_VISIBLE(onerel, blkno, &vmbuffer))
				all_visible_according_to_vm = true;
		}
		else
		{
			/*
			 * The current block is potentially skippable; if we've seen a
			 * long enough run of skippable blocks to justify skipping it, and
			 * we're not forced to check it, then go ahead and skip.
			 * Otherwise, the page must be at least all-visible if not
			 * all-frozen, so we can set all_visible_according_to_vm = true.
			 */
			if (skipping_blocks && !FORCE_CHECK_PAGE())
			{
				/*
				 * Tricky, tricky.  If this is in aggressive vacuum, the page
				 * must have been all-frozen at the time we checked whether it
				 * was skippable, but it might not be any more.  We must be
				 * careful to count it as a skipped all-frozen page in that
				 * case, or else we'll think we can't update relfrozenxid and
				 * relminmxid.  If it's not an aggressive vacuum, we don't
				 * know whether it was all-frozen, so we have to recheck; but
				 * in this case an approximate answer is OK.
				 */
				if (aggressive || VM_ALL_FROZEN(onerel, blkno, &vmbuffer))
					vacrelstats->frozenskipped_pages++;
				continue;
			}
			all_visible_according_to_vm = true;
		}

		vacuum_delay_point();

		/*
		 * If we are close to overrunning the available space for dead-tuple
		 * TIDs, pause and do a cycle of vacuuming before we tackle this page.
		 */
		if ((vacrelstats->max_dead_tuples - vacrelstats->num_dead_tuples) < MaxHeapTuplesPerPage &&
			vacrelstats->num_dead_tuples > 0)
		{
			const int	hvp_index[] = {
				PROGRESS_VACUUM_PHASE,
				PROGRESS_VACUUM_NUM_INDEX_VACUUMS
			};
			int64		hvp_val[2];

			/*
			 * Before beginning index vacuuming, we release any pin we may
			 * hold on the visibility map page.  This isn't necessary for
			 * correctness, but we do it anyway to avoid holding the pin
			 * across a lengthy, unrelated operation.
			 */
			if (BufferIsValid(vmbuffer))
			{
				ReleaseBuffer(vmbuffer);
				vmbuffer = InvalidBuffer;
			}

			/* Log cleanup info before we touch indexes */
			vacuum_log_cleanup_info(onerel, vacrelstats);

			/* Report that we are now vacuuming indexes */
			pgstat_progress_update_param(PROGRESS_VACUUM_PHASE,
										 PROGRESS_VACUUM_PHASE_VACUUM_INDEX);

			/* Remove index entries */
			for (i = 0; i < nindexes; i++)
			{
				bool use_quick_strategy = true; // (vacrelstats->num_dead_tuples/vacrelstats->old_live_tuples < target_index_deletion_factor);

<<<<<<< HEAD
				if (use_quick_strategy)
=======
				if (use_quick_strategy && (Irel[i]->rd_amroutine->amtargetdelete != NULL))
>>>>>>> 1c8569ab
					quick_vacuum_index(Irel[i], onerel, vacrelstats);
				else
					lazy_vacuum_index(Irel[i],
								  &indstats[i],
								  vacrelstats);

			}
			/*
			 * Report that we are now vacuuming the heap.  We also increase
			 * the number of index scans here; note that by using
			 * pgstat_progress_update_multi_param we can update both
			 * parameters atomically.
			 */
			hvp_val[0] = PROGRESS_VACUUM_PHASE_VACUUM_HEAP;
			hvp_val[1] = vacrelstats->num_index_scans + 1;
			pgstat_progress_update_multi_param(2, hvp_index, hvp_val);

			/* Remove tuples from heap */
			lazy_vacuum_heap(onerel, vacrelstats);

			/*
			 * Forget the now-vacuumed tuples, and press on, but be careful
			 * not to reset latestRemovedXid since we want that value to be
			 * valid.
			 */
			vacrelstats->num_dead_tuples = 0;
			vacrelstats->num_index_scans++;

			/*
			 * Vacuum the Free Space Map to make newly-freed space visible on
			 * upper-level FSM pages.  Note we have not yet processed blkno.
			 */
			FreeSpaceMapVacuumRange(onerel, next_fsm_block_to_vacuum, blkno);
			next_fsm_block_to_vacuum = blkno;

			/* Report that we are once again scanning the heap */
			pgstat_progress_update_param(PROGRESS_VACUUM_PHASE,
										 PROGRESS_VACUUM_PHASE_SCAN_HEAP);
		}

		/*
		 * Pin the visibility map page in case we need to mark the page
		 * all-visible.  In most cases this will be very cheap, because we'll
		 * already have the correct page pinned anyway.  However, it's
		 * possible that (a) next_unskippable_block is covered by a different
		 * VM page than the current block or (b) we released our pin and did a
		 * cycle of index vacuuming.
		 *
		 */
		visibilitymap_pin(onerel, blkno, &vmbuffer);

		buf = ReadBufferExtended(onerel, MAIN_FORKNUM, blkno,
								 RBM_NORMAL, vac_strategy);

		/* We need buffer cleanup lock so that we can prune HOT chains. */
		if (!ConditionalLockBufferForCleanup(buf))
		{
			/*
			 * If we're not performing an aggressive scan to guard against XID
			 * wraparound, and we don't want to forcibly check the page, then
			 * it's OK to skip vacuuming pages we get a lock conflict on. They
			 * will be dealt with in some future vacuum.
			 */
			if (!aggressive && !FORCE_CHECK_PAGE())
			{
				ReleaseBuffer(buf);
				vacrelstats->pinskipped_pages++;
				continue;
			}

			/*
			 * Read the page with share lock to see if any xids on it need to
			 * be frozen.  If not we just skip the page, after updating our
			 * scan statistics.  If there are some, we wait for cleanup lock.
			 *
			 * We could defer the lock request further by remembering the page
			 * and coming back to it later, or we could even register
			 * ourselves for multiple buffers and then service whichever one
			 * is received first.  For now, this seems good enough.
			 *
			 * If we get here with aggressive false, then we're just forcibly
			 * checking the page, and so we don't want to insist on getting
			 * the lock; we only need to know if the page contains tuples, so
			 * that we can update nonempty_pages correctly.  It's convenient
			 * to use lazy_check_needs_freeze() for both situations, though.
			 */
			LockBuffer(buf, BUFFER_LOCK_SHARE);
			if (!lazy_check_needs_freeze(buf, &hastup))
			{
				UnlockReleaseBuffer(buf);
				vacrelstats->scanned_pages++;
				vacrelstats->pinskipped_pages++;
				if (hastup)
					vacrelstats->nonempty_pages = blkno + 1;
				continue;
			}
			if (!aggressive)
			{
				/*
				 * Here, we must not advance scanned_pages; that would amount
				 * to claiming that the page contains no freezable tuples.
				 */
				UnlockReleaseBuffer(buf);
				vacrelstats->pinskipped_pages++;
				if (hastup)
					vacrelstats->nonempty_pages = blkno + 1;
				continue;
			}
			LockBuffer(buf, BUFFER_LOCK_UNLOCK);
			LockBufferForCleanup(buf);
			/* drop through to normal processing */
		}

		vacrelstats->scanned_pages++;
		vacrelstats->tupcount_pages++;

		page = BufferGetPage(buf);

		if (PageIsNew(page))
		{
			/*
			 * An all-zeroes page could be left over if a backend extends the
			 * relation but crashes before initializing the page. Reclaim such
			 * pages for use.
			 *
			 * We have to be careful here because we could be looking at a
			 * page that someone has just added to the relation and not yet
			 * been able to initialize (see RelationGetBufferForTuple). To
			 * protect against that, release the buffer lock, grab the
			 * relation extension lock momentarily, and re-lock the buffer. If
			 * the page is still uninitialized by then, it must be left over
			 * from a crashed backend, and we can initialize it.
			 *
			 * We don't really need the relation lock when this is a new or
			 * temp relation, but it's probably not worth the code space to
			 * check that, since this surely isn't a critical path.
			 *
			 * Note: the comparable code in vacuum.c need not worry because
			 * it's got exclusive lock on the whole relation.
			 */
			LockBuffer(buf, BUFFER_LOCK_UNLOCK);
			LockRelationForExtension(onerel, ExclusiveLock);
			UnlockRelationForExtension(onerel, ExclusiveLock);
			LockBufferForCleanup(buf);
			if (PageIsNew(page))
			{
				ereport(WARNING,
						(errmsg("relation \"%s\" page %u is uninitialized --- fixing",
								relname, blkno)));
				PageInit(page, BufferGetPageSize(buf), 0);
				empty_pages++;
			}
			freespace = PageGetHeapFreeSpace(page);
			MarkBufferDirty(buf);
			UnlockReleaseBuffer(buf);

			RecordPageWithFreeSpace(onerel, blkno, freespace);
			continue;
		}

		if (PageIsEmpty(page))
		{
			empty_pages++;
			freespace = PageGetHeapFreeSpace(page);

			/* empty pages are always all-visible and all-frozen */
			if (!PageIsAllVisible(page))
			{
				START_CRIT_SECTION();

				/* mark buffer dirty before writing a WAL record */
				MarkBufferDirty(buf);

				/*
				 * It's possible that another backend has extended the heap,
				 * initialized the page, and then failed to WAL-log the page
				 * due to an ERROR.  Since heap extension is not WAL-logged,
				 * recovery might try to replay our record setting the page
				 * all-visible and find that the page isn't initialized, which
				 * will cause a PANIC.  To prevent that, check whether the
				 * page has been previously WAL-logged, and if not, do that
				 * now.
				 */
				if (RelationNeedsWAL(onerel) &&
					PageGetLSN(page) == InvalidXLogRecPtr)
					log_newpage_buffer(buf, true);

				PageSetAllVisible(page);
				visibilitymap_set(onerel, blkno, buf, InvalidXLogRecPtr,
								  vmbuffer, InvalidTransactionId,
								  VISIBILITYMAP_ALL_VISIBLE | VISIBILITYMAP_ALL_FROZEN);
				END_CRIT_SECTION();
			}

			UnlockReleaseBuffer(buf);
			RecordPageWithFreeSpace(onerel, blkno, freespace);
			continue;
		}

		/*
		 * Prune all HOT-update chains in this page.
		 *
		 * We count tuples removed by the pruning step as removed by VACUUM.
		 */
		tups_vacuumed += heap_page_prune(onerel, buf, OldestXmin, false,
										 &vacrelstats->latestRemovedXid);

		/*
		 * Now scan the page to collect vacuumable items and check for tuples
		 * requiring freezing.
		 */
		all_visible = true;
		has_dead_tuples = false;
		nfrozen = 0;
		hastup = false;
		prev_dead_count = vacrelstats->num_dead_tuples;
		maxoff = PageGetMaxOffsetNumber(page);

		/*
		 * Note: If you change anything in the loop below, also look at
		 * heap_page_is_all_visible to see if that needs to be changed.
		 */
		for (offnum = FirstOffsetNumber;
			 offnum <= maxoff;
			 offnum = OffsetNumberNext(offnum))
		{
			ItemId		itemid;

			itemid = PageGetItemId(page, offnum);

			/* Unused items require no processing, but we count 'em */
			if (!ItemIdIsUsed(itemid))
			{
				nunused += 1;
				continue;
			}

			/* Redirect items mustn't be touched */
			if (ItemIdIsRedirected(itemid))
			{
				hastup = true;	/* this page won't be truncatable */
				continue;
			}

			ItemPointerSet(&(tuple.t_self), blkno, offnum);

			/*
			 * DEAD item pointers are to be vacuumed normally; but we don't
			 * count them in tups_vacuumed, else we'd be double-counting (at
			 * least in the common case where heap_page_prune() just freed up
			 * a non-HOT tuple).
			 */
			if (ItemIdIsDead(itemid))
			{
				lazy_record_dead_tuple(vacrelstats, &(tuple.t_self));
				all_visible = false;
				continue;
			}

			Assert(ItemIdIsNormal(itemid));

			tuple.t_data = (HeapTupleHeader) PageGetItem(page, itemid);
			tuple.t_len = ItemIdGetLength(itemid);
			tuple.t_tableOid = RelationGetRelid(onerel);

			tupgone = false;

			/*
			 * The criteria for counting a tuple as live in this block need to
			 * match what analyze.c's acquire_sample_rows() does, otherwise
			 * VACUUM and ANALYZE may produce wildly different reltuples
			 * values, e.g. when there are many recently-dead tuples.
			 *
			 * The logic here is a bit simpler than acquire_sample_rows(), as
			 * VACUUM can't run inside a transaction block, which makes some
			 * cases impossible (e.g. in-progress insert from the same
			 * transaction).
			 */
			switch (HeapTupleSatisfiesVacuum(&tuple, OldestXmin, buf))
			{
				case HEAPTUPLE_DEAD:

					/*
					 * Ordinarily, DEAD tuples would have been removed by
					 * heap_page_prune(), but it's possible that the tuple
					 * state changed since heap_page_prune() looked.  In
					 * particular an INSERT_IN_PROGRESS tuple could have
					 * changed to DEAD if the inserter aborted.  So this
					 * cannot be considered an error condition.
					 *
					 * If the tuple is HOT-updated then it must only be
					 * removed by a prune operation; so we keep it just as if
					 * it were RECENTLY_DEAD.  Also, if it's a heap-only
					 * tuple, we choose to keep it, because it'll be a lot
					 * cheaper to get rid of it in the next pruning pass than
					 * to treat it like an indexed tuple.
					 *
					 * If this were to happen for a tuple that actually needed
					 * to be deleted, we'd be in trouble, because it'd
					 * possibly leave a tuple below the relation's xmin
					 * horizon alive.  heap_prepare_freeze_tuple() is prepared
					 * to detect that case and abort the transaction,
					 * preventing corruption.
					 */
					if (HeapTupleIsHotUpdated(&tuple) ||
						HeapTupleIsHeapOnly(&tuple))
						nkeep += 1;
					else
						tupgone = true; /* we can delete the tuple */
					all_visible = false;
					break;
				case HEAPTUPLE_LIVE:
					/* Tuple is good --- but let's do some validity checks */
					if (onerel->rd_rel->relhasoids &&
						!OidIsValid(HeapTupleGetOid(&tuple)))
						elog(WARNING, "relation \"%s\" TID %u/%u: OID is invalid",
							 relname, blkno, offnum);

					/*
					 * Count it as live.  Not only is this natural, but it's
					 * also what acquire_sample_rows() does.
					 */
					live_tuples += 1;

					/*
					 * Is the tuple definitely visible to all transactions?
					 *
					 * NB: Like with per-tuple hint bits, we can't set the
					 * PD_ALL_VISIBLE flag if the inserter committed
					 * asynchronously. See SetHintBits for more info. Check
					 * that the tuple is hinted xmin-committed because of
					 * that.
					 */
					if (all_visible)
					{
						TransactionId xmin;

						if (!HeapTupleHeaderXminCommitted(tuple.t_data))
						{
							all_visible = false;
							break;
						}

						/*
						 * The inserter definitely committed. But is it old
						 * enough that everyone sees it as committed?
						 */
						xmin = HeapTupleHeaderGetXmin(tuple.t_data);
						if (!TransactionIdPrecedes(xmin, OldestXmin))
						{
							all_visible = false;
							break;
						}

						/* Track newest xmin on page. */
						if (TransactionIdFollows(xmin, visibility_cutoff_xid))
							visibility_cutoff_xid = xmin;
					}
					break;
				case HEAPTUPLE_RECENTLY_DEAD:

					/*
					 * If tuple is recently deleted then we must not remove it
					 * from relation.
					 */
					nkeep += 1;
					all_visible = false;
					break;
				case HEAPTUPLE_INSERT_IN_PROGRESS:

					/*
					 * This is an expected case during concurrent vacuum.
					 *
					 * We do not count these rows as live, because we expect
					 * the inserting transaction to update the counters at
					 * commit, and we assume that will happen only after we
					 * report our results.  This assumption is a bit shaky,
					 * but it is what acquire_sample_rows() does, so be
					 * consistent.
					 */
					all_visible = false;
					break;
				case HEAPTUPLE_DELETE_IN_PROGRESS:
					/* This is an expected case during concurrent vacuum */
					all_visible = false;

					/*
					 * Count such rows as live.  As above, we assume the
					 * deleting transaction will commit and update the
					 * counters after we report.
					 */
					live_tuples += 1;
					break;
				default:
					elog(ERROR, "unexpected HeapTupleSatisfiesVacuum result");
					break;
			}

			if (tupgone)
			{
				lazy_record_dead_tuple(vacrelstats, &(tuple.t_self));
				HeapTupleHeaderAdvanceLatestRemovedXid(tuple.t_data,
													   &vacrelstats->latestRemovedXid);
				tups_vacuumed += 1;
				has_dead_tuples = true;
			}
			else
			{
				bool		tuple_totally_frozen;

				num_tuples += 1;
				hastup = true;

				/*
				 * Each non-removable tuple must be checked to see if it needs
				 * freezing.  Note we already have exclusive buffer lock.
				 */
				if (heap_prepare_freeze_tuple(tuple.t_data,
											  relfrozenxid, relminmxid,
											  FreezeLimit, MultiXactCutoff,
											  &frozen[nfrozen],
											  &tuple_totally_frozen))
					frozen[nfrozen++].offset = offnum;

				if (!tuple_totally_frozen)
					all_frozen = false;
			}
		}						/* scan along page */

		/*
		 * If we froze any tuples, mark the buffer dirty, and write a WAL
		 * record recording the changes.  We must log the changes to be
		 * crash-safe against future truncation of CLOG.
		 */
		if (nfrozen > 0)
		{
			START_CRIT_SECTION();

			MarkBufferDirty(buf);

			/* execute collected freezes */
			for (i = 0; i < nfrozen; i++)
			{
				ItemId		itemid;
				HeapTupleHeader htup;

				itemid = PageGetItemId(page, frozen[i].offset);
				htup = (HeapTupleHeader) PageGetItem(page, itemid);

				heap_execute_freeze_tuple(htup, &frozen[i]);
			}

			/* Now WAL-log freezing if necessary */
			if (RelationNeedsWAL(onerel))
			{
				XLogRecPtr	recptr;

				recptr = log_heap_freeze(onerel, buf, FreezeLimit,
										 frozen, nfrozen);
				PageSetLSN(page, recptr);
			}

			END_CRIT_SECTION();
		}

		/*
		 * If there are no indexes then we can vacuum the page right now
		 * instead of doing a second scan.
		 */
		if (nindexes == 0 &&
			vacrelstats->num_dead_tuples > 0)
		{
			/* Remove tuples from heap */
			lazy_vacuum_page(onerel, blkno, buf, 0, vacrelstats, &vmbuffer);
			has_dead_tuples = false;

			/*
			 * Forget the now-vacuumed tuples, and press on, but be careful
			 * not to reset latestRemovedXid since we want that value to be
			 * valid.
			 */
			vacrelstats->num_dead_tuples = 0;
			vacuumed_pages++;

			/*
			 * Periodically do incremental FSM vacuuming to make newly-freed
			 * space visible on upper FSM pages.  Note: although we've cleaned
			 * the current block, we haven't yet updated its FSM entry (that
			 * happens further down), so passing end == blkno is correct.
			 */
			if (blkno - next_fsm_block_to_vacuum >= VACUUM_FSM_EVERY_PAGES)
			{
				FreeSpaceMapVacuumRange(onerel, next_fsm_block_to_vacuum,
										blkno);
				next_fsm_block_to_vacuum = blkno;
			}
		}

		freespace = PageGetHeapFreeSpace(page);

		/* mark page all-visible, if appropriate */
		if (all_visible && !all_visible_according_to_vm)
		{
			uint8		flags = VISIBILITYMAP_ALL_VISIBLE;

			if (all_frozen)
				flags |= VISIBILITYMAP_ALL_FROZEN;

			/*
			 * It should never be the case that the visibility map page is set
			 * while the page-level bit is clear, but the reverse is allowed
			 * (if checksums are not enabled).  Regardless, set the both bits
			 * so that we get back in sync.
			 *
			 * NB: If the heap page is all-visible but the VM bit is not set,
			 * we don't need to dirty the heap page.  However, if checksums
			 * are enabled, we do need to make sure that the heap page is
			 * dirtied before passing it to visibilitymap_set(), because it
			 * may be logged.  Given that this situation should only happen in
			 * rare cases after a crash, it is not worth optimizing.
			 */
			PageSetAllVisible(page);
			MarkBufferDirty(buf);
			visibilitymap_set(onerel, blkno, buf, InvalidXLogRecPtr,
							  vmbuffer, visibility_cutoff_xid, flags);
		}

		/*
		 * As of PostgreSQL 9.2, the visibility map bit should never be set if
		 * the page-level bit is clear.  However, it's possible that the bit
		 * got cleared after we checked it and before we took the buffer
		 * content lock, so we must recheck before jumping to the conclusion
		 * that something bad has happened.
		 */
		else if (all_visible_according_to_vm && !PageIsAllVisible(page)
				 && VM_ALL_VISIBLE(onerel, blkno, &vmbuffer))
		{
			elog(WARNING, "page is not marked all-visible but visibility map bit is set in relation \"%s\" page %u",
				 relname, blkno);
			visibilitymap_clear(onerel, blkno, vmbuffer,
								VISIBILITYMAP_VALID_BITS);
		}

		/*
		 * It's possible for the value returned by GetOldestXmin() to move
		 * backwards, so it's not wrong for us to see tuples that appear to
		 * not be visible to everyone yet, while PD_ALL_VISIBLE is already
		 * set. The real safe xmin value never moves backwards, but
		 * GetOldestXmin() is conservative and sometimes returns a value
		 * that's unnecessarily small, so if we see that contradiction it just
		 * means that the tuples that we think are not visible to everyone yet
		 * actually are, and the PD_ALL_VISIBLE flag is correct.
		 *
		 * There should never be dead tuples on a page with PD_ALL_VISIBLE
		 * set, however.
		 */
		else if (PageIsAllVisible(page) && has_dead_tuples)
		{
			elog(WARNING, "page containing dead tuples is marked as all-visible in relation \"%s\" page %u",
				 relname, blkno);
			PageClearAllVisible(page);
			MarkBufferDirty(buf);
			visibilitymap_clear(onerel, blkno, vmbuffer,
								VISIBILITYMAP_VALID_BITS);
		}

		/*
		 * If the all-visible page is turned out to be all-frozen but not
		 * marked, we should so mark it.  Note that all_frozen is only valid
		 * if all_visible is true, so we must check both.
		 */
		else if (all_visible_according_to_vm && all_visible && all_frozen &&
				 !VM_ALL_FROZEN(onerel, blkno, &vmbuffer))
		{
			/*
			 * We can pass InvalidTransactionId as the cutoff XID here,
			 * because setting the all-frozen bit doesn't cause recovery
			 * conflicts.
			 */
			visibilitymap_set(onerel, blkno, buf, InvalidXLogRecPtr,
							  vmbuffer, InvalidTransactionId,
							  VISIBILITYMAP_ALL_FROZEN);
		}

		UnlockReleaseBuffer(buf);

		/* Remember the location of the last page with nonremovable tuples */
		if (hastup)
			vacrelstats->nonempty_pages = blkno + 1;

		/*
		 * If we remembered any tuples for deletion, then the page will be
		 * visited again by lazy_vacuum_heap, which will compute and record
		 * its post-compaction free space.  If not, then we're done with this
		 * page, so remember its free space as-is.  (This path will always be
		 * taken if there are no indexes.)
		 */
		if (vacrelstats->num_dead_tuples == prev_dead_count)
			RecordPageWithFreeSpace(onerel, blkno, freespace);
	}

	/* report that everything is scanned and vacuumed */
	pgstat_progress_update_param(PROGRESS_VACUUM_HEAP_BLKS_SCANNED, blkno);

	pfree(frozen);

	/* save stats for use later */
	vacrelstats->tuples_deleted = tups_vacuumed;
	vacrelstats->new_dead_tuples = nkeep;

	/* now we can compute the new value for pg_class.reltuples */
	vacrelstats->new_live_tuples = vac_estimate_reltuples(onerel,
														  nblocks,
														  vacrelstats->tupcount_pages,
														  live_tuples);

	/* also compute total number of surviving heap entries */
	vacrelstats->new_rel_tuples =
		vacrelstats->new_live_tuples + vacrelstats->new_dead_tuples;

	/*
	 * Release any remaining pin on visibility map page.
	 */
	if (BufferIsValid(vmbuffer))
	{
		ReleaseBuffer(vmbuffer);
		vmbuffer = InvalidBuffer;
	}

	/* If any tuples need to be deleted, perform final vacuum cycle */
	/* XXX put a threshold on min number of tuples here? */
	if (vacrelstats->num_dead_tuples > 0)
	{
		const int	hvp_index[] = {
			PROGRESS_VACUUM_PHASE,
			PROGRESS_VACUUM_NUM_INDEX_VACUUMS
		};
		int64		hvp_val[2];

		/* Log cleanup info before we touch indexes */
		vacuum_log_cleanup_info(onerel, vacrelstats);

		/* Report that we are now vacuuming indexes */
		pgstat_progress_update_param(PROGRESS_VACUUM_PHASE,
									 PROGRESS_VACUUM_PHASE_VACUUM_INDEX);

		/* Remove index entries */
		for (i = 0; i < nindexes; i++)
		{
			bool use_quick_strategy = true; // (vacrelstats->num_dead_tuples/vacrelstats->old_live_tuples < target_index_deletion_factor);

<<<<<<< HEAD
			if (use_quick_strategy)
=======
			if (use_quick_strategy && (Irel[i]->rd_amroutine->amtargetdelete != NULL))
>>>>>>> 1c8569ab
				quick_vacuum_index(Irel[i], onerel, vacrelstats);
			else
				lazy_vacuum_index(Irel[i],
							  &indstats[i],
							  vacrelstats);
		}
		/* Report that we are now vacuuming the heap */
		hvp_val[0] = PROGRESS_VACUUM_PHASE_VACUUM_HEAP;
		hvp_val[1] = vacrelstats->num_index_scans + 1;
		pgstat_progress_update_multi_param(2, hvp_index, hvp_val);

		/* Remove tuples from heap */
		pgstat_progress_update_param(PROGRESS_VACUUM_PHASE,
									 PROGRESS_VACUUM_PHASE_VACUUM_HEAP);
		lazy_vacuum_heap(onerel, vacrelstats);
		vacrelstats->num_index_scans++;
	}

	/*
	 * Vacuum the remainder of the Free Space Map.  We must do this whether or
	 * not there were indexes.
	 */
	if (blkno > next_fsm_block_to_vacuum)
		FreeSpaceMapVacuumRange(onerel, next_fsm_block_to_vacuum, blkno);

	/* report all blocks vacuumed; and that we're cleaning up */
	pgstat_progress_update_param(PROGRESS_VACUUM_HEAP_BLKS_VACUUMED, blkno);
	pgstat_progress_update_param(PROGRESS_VACUUM_PHASE,
								 PROGRESS_VACUUM_PHASE_INDEX_CLEANUP);

	/* Do post-vacuum cleanup and statistics update for each index */
	for (i = 0; i < nindexes; i++)
		lazy_cleanup_index(Irel[i], indstats[i], vacrelstats);

	/* If no indexes, make log report that lazy_vacuum_heap would've made */
	if (vacuumed_pages)
		ereport(elevel,
				(errmsg("\"%s\": removed %.0f row versions in %u pages",
						RelationGetRelationName(onerel),
						tups_vacuumed, vacuumed_pages)));

	/*
	 * This is pretty messy, but we split it up so that we can skip emitting
	 * individual parts of the message when not applicable.
	 */
	initStringInfo(&buf);
	appendStringInfo(&buf,
					 _("%.0f dead row versions cannot be removed yet, oldest xmin: %u\n"),
					 nkeep, OldestXmin);
	appendStringInfo(&buf, _("There were %.0f unused item pointers.\n"),
					 nunused);
	appendStringInfo(&buf, ngettext("Skipped %u page due to buffer pins, ",
									"Skipped %u pages due to buffer pins, ",
									vacrelstats->pinskipped_pages),
					 vacrelstats->pinskipped_pages);
	appendStringInfo(&buf, ngettext("%u frozen page.\n",
									"%u frozen pages.\n",
									vacrelstats->frozenskipped_pages),
					 vacrelstats->frozenskipped_pages);
	appendStringInfo(&buf, ngettext("%u page is entirely empty.\n",
									"%u pages are entirely empty.\n",
									empty_pages),
					 empty_pages);
	appendStringInfo(&buf, _("%s."), pg_rusage_show(&ru0));

	ereport(elevel,
			(errmsg("\"%s\": found %.0f removable, %.0f nonremovable row versions in %u out of %u pages",
					RelationGetRelationName(onerel),
					tups_vacuumed, num_tuples,
					vacrelstats->scanned_pages, nblocks),
			 errdetail_internal("%s", buf.data)));
	pfree(buf.data);
}


/*
 *	lazy_vacuum_heap() -- second pass over the heap
 *
 *		This routine marks dead tuples as unused and compacts out free
 *		space on their pages.  Pages not having dead tuples recorded from
 *		lazy_scan_heap are not visited at all.
 *
 * Note: the reason for doing this as a second pass is we cannot remove
 * the tuples until we've removed their index entries, and we want to
 * process index entry removal in batches as large as possible.
 */
static void
lazy_vacuum_heap(Relation onerel, LVRelStats *vacrelstats)
{
	int			tupindex;
	int			npages;
	PGRUsage	ru0;
	Buffer		vmbuffer = InvalidBuffer;

	pg_rusage_init(&ru0);
	npages = 0;

	tupindex = 0;
	while (tupindex < vacrelstats->num_dead_tuples)
	{
		BlockNumber tblk;
		Buffer		buf;
		Page		page;
		Size		freespace;

		vacuum_delay_point();

		tblk = ItemPointerGetBlockNumber(&vacrelstats->dead_tuples[tupindex]);
		buf = ReadBufferExtended(onerel, MAIN_FORKNUM, tblk, RBM_NORMAL,
								 vac_strategy);
		if (!ConditionalLockBufferForCleanup(buf))
		{
			ReleaseBuffer(buf);
			++tupindex;
			continue;
		}
		tupindex = lazy_vacuum_page(onerel, tblk, buf, tupindex, vacrelstats,
									&vmbuffer);

		/* Now that we've compacted the page, record its available space */
		page = BufferGetPage(buf);
		freespace = PageGetHeapFreeSpace(page);

		UnlockReleaseBuffer(buf);
		RecordPageWithFreeSpace(onerel, tblk, freespace);
		npages++;
	}

	if (BufferIsValid(vmbuffer))
	{
		ReleaseBuffer(vmbuffer);
		vmbuffer = InvalidBuffer;
	}

	ereport(elevel,
			(errmsg("\"%s\": removed %d row versions in %d pages",
					RelationGetRelationName(onerel),
					tupindex, npages),
			 errdetail_internal("%s", pg_rusage_show(&ru0))));
}

/*
 *	lazy_vacuum_page() -- free dead tuples on a page
 *					 and repair its fragmentation.
 *
 * Caller must hold pin and buffer cleanup lock on the buffer.
 *
 * tupindex is the index in vacrelstats->dead_tuples of the first dead
 * tuple for this page.  We assume the rest follow sequentially.
 * The return value is the first tupindex after the tuples of this page.
 */
static int
lazy_vacuum_page(Relation onerel, BlockNumber blkno, Buffer buffer,
				 int tupindex, LVRelStats *vacrelstats, Buffer *vmbuffer)
{
	Page		page = BufferGetPage(buffer);
	OffsetNumber unused[MaxOffsetNumber];
	int			uncnt = 0;
	TransactionId visibility_cutoff_xid;
	bool		all_frozen;

	pgstat_progress_update_param(PROGRESS_VACUUM_HEAP_BLKS_VACUUMED, blkno);

	START_CRIT_SECTION();

	for (; tupindex < vacrelstats->num_dead_tuples; tupindex++)
	{
		BlockNumber tblk;
		OffsetNumber toff;
		ItemId		itemid;

		tblk = ItemPointerGetBlockNumber(&vacrelstats->dead_tuples[tupindex]);
		if (tblk != blkno)
			break;				/* past end of tuples for this block */
		toff = ItemPointerGetOffsetNumber(&vacrelstats->dead_tuples[tupindex]);
		itemid = PageGetItemId(page, toff);
		ItemIdSetUnused(itemid);
		unused[uncnt++] = toff;
	}

	PageRepairFragmentation(page);

	/*
	 * Mark buffer dirty before we write WAL.
	 */
	MarkBufferDirty(buffer);

	/* XLOG stuff */
	if (RelationNeedsWAL(onerel))
	{
		XLogRecPtr	recptr;

		recptr = log_heap_clean(onerel, buffer,
								NULL, 0, NULL, 0,
								unused, uncnt,
								vacrelstats->latestRemovedXid);
		PageSetLSN(page, recptr);
	}

	/*
	 * End critical section, so we safely can do visibility tests (which
	 * possibly need to perform IO and allocate memory!). If we crash now the
	 * page (including the corresponding vm bit) might not be marked all
	 * visible, but that's fine. A later vacuum will fix that.
	 */
	END_CRIT_SECTION();

	/*
	 * Now that we have removed the dead tuples from the page, once again
	 * check if the page has become all-visible.  The page is already marked
	 * dirty, exclusively locked, and, if needed, a full page image has been
	 * emitted in the log_heap_clean() above.
	 */
	if (heap_page_is_all_visible(onerel, buffer, &visibility_cutoff_xid,
								 &all_frozen))
		PageSetAllVisible(page);

	/*
	 * All the changes to the heap page have been done. If the all-visible
	 * flag is now set, also set the VM all-visible bit (and, if possible, the
	 * all-frozen bit) unless this has already been done previously.
	 */
	if (PageIsAllVisible(page))
	{
		uint8		vm_status = visibilitymap_get_status(onerel, blkno, vmbuffer);
		uint8		flags = 0;

		/* Set the VM all-frozen bit to flag, if needed */
		if ((vm_status & VISIBILITYMAP_ALL_VISIBLE) == 0)
			flags |= VISIBILITYMAP_ALL_VISIBLE;
		if ((vm_status & VISIBILITYMAP_ALL_FROZEN) == 0 && all_frozen)
			flags |= VISIBILITYMAP_ALL_FROZEN;

		Assert(BufferIsValid(*vmbuffer));
		if (flags != 0)
			visibilitymap_set(onerel, blkno, buffer, InvalidXLogRecPtr,
							  *vmbuffer, visibility_cutoff_xid, flags);
	}

	return tupindex;
}

/*
 *	lazy_check_needs_freeze() -- scan page to see if any tuples
 *					 need to be cleaned to avoid wraparound
 *
 * Returns true if the page needs to be vacuumed using cleanup lock.
 * Also returns a flag indicating whether page contains any tuples at all.
 */
static bool
lazy_check_needs_freeze(Buffer buf, bool *hastup)
{
	Page		page = BufferGetPage(buf);
	OffsetNumber offnum,
				maxoff;
	HeapTupleHeader tupleheader;

	*hastup = false;

	/* If we hit an uninitialized page, we want to force vacuuming it. */
	if (PageIsNew(page))
		return true;

	/* Quick out for ordinary empty page. */
	if (PageIsEmpty(page))
		return false;

	maxoff = PageGetMaxOffsetNumber(page);
	for (offnum = FirstOffsetNumber;
		 offnum <= maxoff;
		 offnum = OffsetNumberNext(offnum))
	{
		ItemId		itemid;

		itemid = PageGetItemId(page, offnum);

		/* this should match hastup test in count_nondeletable_pages() */
		if (ItemIdIsUsed(itemid))
			*hastup = true;

		/* dead and redirect items never need freezing */
		if (!ItemIdIsNormal(itemid))
			continue;

		tupleheader = (HeapTupleHeader) PageGetItem(page, itemid);

		if (heap_tuple_needs_freeze(tupleheader, FreezeLimit,
									MultiXactCutoff, buf))
			return true;
	}							/* scan along page */

	return false;
}

/*
 * Get tuple from heap for a scan key building.
 */
<<<<<<< HEAD
HeapTuple
=======
static HeapTuple
>>>>>>> 1c8569ab
get_tuple_by_tid(Relation rel, ItemPointer tid)
{
	Buffer			buffer;
	Page			page;
	OffsetNumber	offnum;
	ItemId			lp;
	HeapTuple		tuple;
<<<<<<< HEAD
=======
	bool			needLock = !RELATION_IS_LOCAL(rel);
	BlockNumber		npages;

	if (needLock)
		LockRelationForExtension(rel, ExclusiveLock);
	npages = RelationGetNumberOfBlocks(rel);
	if (needLock)
		UnlockRelationForExtension(rel, ExclusiveLock);
	if (ItemPointerGetBlockNumber(tid) > npages)
		return NULL;
>>>>>>> 1c8569ab

	buffer = ReadBufferExtended(rel, MAIN_FORKNUM, ItemPointerGetBlockNumber(tid), RBM_NORMAL, NULL);
	LockBuffer(buffer, BUFFER_LOCK_SHARE);

	page = (Page) BufferGetPage(buffer);
	offnum = ItemPointerGetOffsetNumber(tid);
	lp = PageGetItemId(page, offnum);

	/*
	 * VACUUM Races: someone already remove the tuple from HEAP. Ignore it.
	 */
	if (!ItemIdIsUsed(lp))
	{
		UnlockReleaseBuffer(buffer);
		return NULL;
	}
	/* Walk along the chain */
	while (!ItemIdHasStorage(lp))
	{
		offnum = ItemIdGetRedirect(lp);
		lp = PageGetItemId(page, offnum);
		Assert(ItemIdIsUsed(lp));
	}

	/* Form a tuple */
	tuple = palloc(sizeof(HeapTupleData));
	ItemPointerSet(&(tuple->t_self), BufferGetBlockNumber(buffer), offnum);
	tuple->t_tableOid = RelationGetRelid(rel);
	tuple->t_data = (HeapTupleHeader) PageGetItem(page, lp);
	tuple->t_len = ItemIdGetLength(lp);
	UnlockReleaseBuffer(buffer);
	return tuple;
}

<<<<<<< HEAD
#include "access/nbtree.h"
#include "catalog/index.h"
#include "executor/executor.h"

static int tid_comparator(const void* a, const void* b)
{
	return ItemPointerCompare((ItemPointer)a, (ItemPointer)b);
}

=======
>>>>>>> 1c8569ab
/*
 *	quick_vacuum_index() -- quick vacuum one index relation.
 *
 *		Delete all the index entries pointing to tuples listed in
 *		vacrelstats->dead_tuples.
 */
static void
quick_vacuum_index(Relation irel, Relation hrel,
				   LVRelStats *vacrelstats)
{
<<<<<<< HEAD
	if (irel->rd_amroutine->amtargetdelete != NULL)
	{
		int				tnum;
		bool*			found = palloc0(vacrelstats->num_dead_tuples*sizeof(bool));
		IndexInfo* 		indexInfo = BuildIndexInfo(irel);
		EState*			estate = CreateExecutorState();
		ExprContext*	econtext = GetPerTupleExprContext(estate);
		ExprState*		predicate = ExecPrepareQual(indexInfo->ii_Predicate, estate);
		IndexTargetDeleteResult	stats;
		IndexTargetDeleteInfo	ivinfo;

		ivinfo.indexRelation = irel;
		ivinfo.heapRelation = hrel;
		qsort((void *)vacrelstats->dead_tuples, vacrelstats->num_dead_tuples, sizeof(ItemPointerData), tid_comparator);
		ivinfo.isSorted = true;

		/* Get tuple from heap */
		for (tnum = 0; tnum < vacrelstats->num_dead_tuples; tnum++)
		{
			HeapTuple		tuple;
			TupleTableSlot*	slot;
			Datum			values[INDEX_MAX_KEYS];
			bool			isnull[INDEX_MAX_KEYS];

			/* Index entry for the TID was deleted early */
			if (found[tnum])
				continue;

			/* Get a tuple from heap */
			if ((tuple = get_tuple_by_tid(hrel, &(vacrelstats->dead_tuples[tnum]))) == NULL)
			{
				/*
				 * Tuple has 'not used' status.
				 */
				found[tnum] = true;
				continue;
			}

			/*
			 * Form values[] and isnull[] arrays from for index tuple
			 * by heap tuple
			 */
			slot = MakeSingleTupleTableSlot(RelationGetDescr(hrel));
			econtext->ecxt_scantuple = slot;

			ExecStoreTuple(tuple, slot, InvalidBuffer, false);

			/*
			 * In a partial index, ignore tuples that don't satisfy the
			 * predicate.
			 */
			if ((predicate != NULL) && (!ExecQual(predicate, econtext)))
			{
				found[tnum] = true;
				continue;
			}

			FormIndexDatum(indexInfo, slot, estate, values, isnull);

			ExecDropSingleTupleTableSlot(slot);

			/*
			 * Make attempt to delete some index entries by one tree descent.
			 * We use only a part of TID list, which contains not found TID's.
			 */
			ivinfo.dead_tuples = &(vacrelstats->dead_tuples[tnum]);
			ivinfo.num_dead_tuples = vacrelstats->num_dead_tuples-tnum;
			ivinfo.found_dead_tuples = found+tnum;
			index_target_delete(&ivinfo, &stats, values, isnull);
		}

		pfree(found);
		FreeExecutorState(estate);
	}
	else
	{
		IndexBulkDeleteResult *stats = NULL;

		lazy_vacuum_index(irel, &stats, vacrelstats);
	}
=======
	int				tnum;
	bool*			found = palloc0(vacrelstats->num_dead_tuples*sizeof(bool));
	IndexInfo* 		indexInfo = BuildIndexInfo(irel);
	EState*			estate = CreateExecutorState();
	ExprContext*	econtext = GetPerTupleExprContext(estate);
	ExprState*		predicate = ExecPrepareQual(indexInfo->ii_Predicate, estate);
	TupleTableSlot*	slot = MakeSingleTupleTableSlot(RelationGetDescr(hrel));

	IndexTargetDeleteResult	stats;
	IndexTargetDeleteInfo	ivinfo;

	ivinfo.indexRelation = irel;
	ivinfo.heapRelation = hrel;

	econtext->ecxt_scantuple = slot;

	/* Get tuple from heap */
	for (tnum = vacrelstats->num_dead_tuples-1; tnum >= 0; tnum--)
	{
		HeapTuple		tuple;
		Datum			values[INDEX_MAX_KEYS];
		bool			isnull[INDEX_MAX_KEYS];

		/* Index entry for the TID was deleted early */
		if (found[tnum])
			continue;

		/* Get a tuple from heap */
		if ((tuple = get_tuple_by_tid(hrel, &(vacrelstats->dead_tuples[tnum]))) == NULL)
		{
			/*
			 * Tuple has 'not used' status.
			 */
			found[tnum] = true;
			continue;
		}

		/*
		 * Form values[] and isnull[] arrays from for index tuple
		 * by heap tuple
		 */
		MemoryContextReset(econtext->ecxt_per_tuple_memory);

		ExecStoreTuple(tuple, slot, InvalidBuffer, false);

		/*
		 * In a partial index, ignore tuples that don't satisfy the
		 * predicate.
		 */
		if ((predicate != NULL) && (!ExecQual(predicate, econtext)))
		{
			found[tnum] = true;
			continue;
		}

		FormIndexDatum(indexInfo, slot, estate, values, isnull);

		/*
		 * Make attempt to delete some index entries by one tree descent.
		 * We use only a part of TID list, which contains not found TID's.
		 */
		ivinfo.dead_tuples = vacrelstats->dead_tuples;
		ivinfo.last_dead_tuple = tnum;
		ivinfo.found_dead_tuples = found;
		index_target_delete(&ivinfo, &stats, values, isnull);
	}

	pfree(found);
	ExecDropSingleTupleTableSlot(slot);
	FreeExecutorState(estate);
>>>>>>> 1c8569ab
}

/*
 *	lazy_vacuum_index() -- vacuum one index relation.
 *
 *		Delete all the index entries pointing to tuples listed in
 *		vacrelstats->dead_tuples, and update running statistics.
 */
static void
lazy_vacuum_index(Relation indrel,
				  IndexBulkDeleteResult **stats,
				  LVRelStats *vacrelstats)
{
	IndexVacuumInfo ivinfo;
	PGRUsage	ru0;

	pg_rusage_init(&ru0);

	ivinfo.index = indrel;
	ivinfo.analyze_only = false;
	ivinfo.estimated_count = true;
	ivinfo.message_level = elevel;
	/* We can only provide an approximate value of num_heap_tuples here */
	ivinfo.num_heap_tuples = vacrelstats->old_live_tuples;
	ivinfo.strategy = vac_strategy;

	/* Do bulk deletion */
	*stats = index_bulk_delete(&ivinfo, *stats,
							   lazy_tid_reaped, (void *) vacrelstats);

	ereport(elevel,
			(errmsg("scanned index \"%s\" to remove %d row versions",
					RelationGetRelationName(indrel),
					vacrelstats->num_dead_tuples),
			 errdetail_internal("%s", pg_rusage_show(&ru0))));
}

/*
 *	lazy_cleanup_index() -- do post-vacuum cleanup for one index relation.
 */
static void
lazy_cleanup_index(Relation indrel,
				   IndexBulkDeleteResult *stats,
				   LVRelStats *vacrelstats)
{
	IndexVacuumInfo ivinfo;
	PGRUsage	ru0;

	pg_rusage_init(&ru0);

	ivinfo.index = indrel;
	ivinfo.analyze_only = false;
	ivinfo.estimated_count = (vacrelstats->tupcount_pages < vacrelstats->rel_pages);
	ivinfo.message_level = elevel;

	/*
	 * Now we can provide a better estimate of total number of surviving
	 * tuples (we assume indexes are more interested in that than in the
	 * number of nominally live tuples).
	 */
	ivinfo.num_heap_tuples = vacrelstats->new_rel_tuples;
	ivinfo.strategy = vac_strategy;

	stats = index_vacuum_cleanup(&ivinfo, stats);

	if (!stats)
		return;

	/*
	 * Now update statistics in pg_class, but only if the index says the count
	 * is accurate.
	 */
	if (!stats->estimated_count)
		vac_update_relstats(indrel,
							stats->num_pages,
							stats->num_index_tuples,
							0,
							false,
							InvalidTransactionId,
							InvalidMultiXactId,
							false);

	ereport(elevel,
			(errmsg("index \"%s\" now contains %.0f row versions in %u pages",
					RelationGetRelationName(indrel),
					stats->num_index_tuples,
					stats->num_pages),
			 errdetail("%.0f index row versions were removed.\n"
					   "%u index pages have been deleted, %u are currently reusable.\n"
					   "%s.",
					   stats->tuples_removed,
					   stats->pages_deleted, stats->pages_free,
					   pg_rusage_show(&ru0))));

	pfree(stats);
}

/*
 * should_attempt_truncation - should we attempt to truncate the heap?
 *
 * Don't even think about it unless we have a shot at releasing a goodly
 * number of pages.  Otherwise, the time taken isn't worth it.
 *
 * Also don't attempt it if we are doing early pruning/vacuuming, because a
 * scan which cannot find a truncated heap page cannot determine that the
 * snapshot is too old to read that page.  We might be able to get away with
 * truncating all except one of the pages, setting its LSN to (at least) the
 * maximum of the truncated range if we also treated an index leaf tuple
 * pointing to a missing heap page as something to trigger the "snapshot too
 * old" error, but that seems fragile and seems like it deserves its own patch
 * if we consider it.
 *
 * This is split out so that we can test whether truncation is going to be
 * called for before we actually do it.  If you change the logic here, be
 * careful to depend only on fields that lazy_scan_heap updates on-the-fly.
 */
static bool
should_attempt_truncation(LVRelStats *vacrelstats)
{
	BlockNumber possibly_freeable;

	possibly_freeable = vacrelstats->rel_pages - vacrelstats->nonempty_pages;
	if (possibly_freeable > 0 &&
		(possibly_freeable >= REL_TRUNCATE_MINIMUM ||
		 possibly_freeable >= vacrelstats->rel_pages / REL_TRUNCATE_FRACTION) &&
		old_snapshot_threshold < 0)
		return true;
	else
		return false;
}

/*
 * lazy_truncate_heap - try to truncate off any empty pages at the end
 */
static void
lazy_truncate_heap(Relation onerel, LVRelStats *vacrelstats)
{
	BlockNumber old_rel_pages = vacrelstats->rel_pages;
	BlockNumber new_rel_pages;
	PGRUsage	ru0;
	int			lock_retry;

	pg_rusage_init(&ru0);

	/* Report that we are now truncating */
	pgstat_progress_update_param(PROGRESS_VACUUM_PHASE,
								 PROGRESS_VACUUM_PHASE_TRUNCATE);

	/*
	 * Loop until no more truncating can be done.
	 */
	do
	{
		/*
		 * We need full exclusive lock on the relation in order to do
		 * truncation. If we can't get it, give up rather than waiting --- we
		 * don't want to block other backends, and we don't want to deadlock
		 * (which is quite possible considering we already hold a lower-grade
		 * lock).
		 */
		vacrelstats->lock_waiter_detected = false;
		lock_retry = 0;
		while (true)
		{
			if (ConditionalLockRelation(onerel, AccessExclusiveLock))
				break;

			/*
			 * Check for interrupts while trying to (re-)acquire the exclusive
			 * lock.
			 */
			CHECK_FOR_INTERRUPTS();

			if (++lock_retry > (VACUUM_TRUNCATE_LOCK_TIMEOUT /
								VACUUM_TRUNCATE_LOCK_WAIT_INTERVAL))
			{
				/*
				 * We failed to establish the lock in the specified number of
				 * retries. This means we give up truncating.
				 */
				vacrelstats->lock_waiter_detected = true;
				ereport(elevel,
						(errmsg("\"%s\": stopping truncate due to conflicting lock request",
								RelationGetRelationName(onerel))));
				return;
			}

			pg_usleep(VACUUM_TRUNCATE_LOCK_WAIT_INTERVAL * 1000L);
		}

		/*
		 * Now that we have exclusive lock, look to see if the rel has grown
		 * whilst we were vacuuming with non-exclusive lock.  If so, give up;
		 * the newly added pages presumably contain non-deletable tuples.
		 */
		new_rel_pages = RelationGetNumberOfBlocks(onerel);
		if (new_rel_pages != old_rel_pages)
		{
			/*
			 * Note: we intentionally don't update vacrelstats->rel_pages with
			 * the new rel size here.  If we did, it would amount to assuming
			 * that the new pages are empty, which is unlikely. Leaving the
			 * numbers alone amounts to assuming that the new pages have the
			 * same tuple density as existing ones, which is less unlikely.
			 */
			UnlockRelation(onerel, AccessExclusiveLock);
			return;
		}

		/*
		 * Scan backwards from the end to verify that the end pages actually
		 * contain no tuples.  This is *necessary*, not optional, because
		 * other backends could have added tuples to these pages whilst we
		 * were vacuuming.
		 */
		new_rel_pages = count_nondeletable_pages(onerel, vacrelstats);

		if (new_rel_pages >= old_rel_pages)
		{
			/* can't do anything after all */
			UnlockRelation(onerel, AccessExclusiveLock);
			return;
		}

		/*
		 * Okay to truncate.
		 */
		RelationTruncate(onerel, new_rel_pages);

		/*
		 * We can release the exclusive lock as soon as we have truncated.
		 * Other backends can't safely access the relation until they have
		 * processed the smgr invalidation that smgrtruncate sent out ... but
		 * that should happen as part of standard invalidation processing once
		 * they acquire lock on the relation.
		 */
		UnlockRelation(onerel, AccessExclusiveLock);

		/*
		 * Update statistics.  Here, it *is* correct to adjust rel_pages
		 * without also touching reltuples, since the tuple count wasn't
		 * changed by the truncation.
		 */
		vacrelstats->pages_removed += old_rel_pages - new_rel_pages;
		vacrelstats->rel_pages = new_rel_pages;

		ereport(elevel,
				(errmsg("\"%s\": truncated %u to %u pages",
						RelationGetRelationName(onerel),
						old_rel_pages, new_rel_pages),
				 errdetail_internal("%s",
									pg_rusage_show(&ru0))));
		old_rel_pages = new_rel_pages;
	} while (new_rel_pages > vacrelstats->nonempty_pages &&
			 vacrelstats->lock_waiter_detected);
}

/*
 * Rescan end pages to verify that they are (still) empty of tuples.
 *
 * Returns number of nondeletable pages (last nonempty page + 1).
 */
static BlockNumber
count_nondeletable_pages(Relation onerel, LVRelStats *vacrelstats)
{
	BlockNumber blkno;
	BlockNumber prefetchedUntil;
	instr_time	starttime;

	/* Initialize the starttime if we check for conflicting lock requests */
	INSTR_TIME_SET_CURRENT(starttime);

	/*
	 * Start checking blocks at what we believe relation end to be and move
	 * backwards.  (Strange coding of loop control is needed because blkno is
	 * unsigned.)  To make the scan faster, we prefetch a few blocks at a time
	 * in forward direction, so that OS-level readahead can kick in.
	 */
	blkno = vacrelstats->rel_pages;
	StaticAssertStmt((PREFETCH_SIZE & (PREFETCH_SIZE - 1)) == 0,
					 "prefetch size must be power of 2");
	prefetchedUntil = InvalidBlockNumber;
	while (blkno > vacrelstats->nonempty_pages)
	{
		Buffer		buf;
		Page		page;
		OffsetNumber offnum,
					maxoff;
		bool		hastup;

		/*
		 * Check if another process requests a lock on our relation. We are
		 * holding an AccessExclusiveLock here, so they will be waiting. We
		 * only do this once per VACUUM_TRUNCATE_LOCK_CHECK_INTERVAL, and we
		 * only check if that interval has elapsed once every 32 blocks to
		 * keep the number of system calls and actual shared lock table
		 * lookups to a minimum.
		 */
		if ((blkno % 32) == 0)
		{
			instr_time	currenttime;
			instr_time	elapsed;

			INSTR_TIME_SET_CURRENT(currenttime);
			elapsed = currenttime;
			INSTR_TIME_SUBTRACT(elapsed, starttime);
			if ((INSTR_TIME_GET_MICROSEC(elapsed) / 1000)
				>= VACUUM_TRUNCATE_LOCK_CHECK_INTERVAL)
			{
				if (LockHasWaitersRelation(onerel, AccessExclusiveLock))
				{
					ereport(elevel,
							(errmsg("\"%s\": suspending truncate due to conflicting lock request",
									RelationGetRelationName(onerel))));

					vacrelstats->lock_waiter_detected = true;
					return blkno;
				}
				starttime = currenttime;
			}
		}

		/*
		 * We don't insert a vacuum delay point here, because we have an
		 * exclusive lock on the table which we want to hold for as short a
		 * time as possible.  We still need to check for interrupts however.
		 */
		CHECK_FOR_INTERRUPTS();

		blkno--;

		/* If we haven't prefetched this lot yet, do so now. */
		if (prefetchedUntil > blkno)
		{
			BlockNumber prefetchStart;
			BlockNumber pblkno;

			prefetchStart = blkno & ~(PREFETCH_SIZE - 1);
			for (pblkno = prefetchStart; pblkno <= blkno; pblkno++)
			{
				PrefetchBuffer(onerel, MAIN_FORKNUM, pblkno);
				CHECK_FOR_INTERRUPTS();
			}
			prefetchedUntil = prefetchStart;
		}

		buf = ReadBufferExtended(onerel, MAIN_FORKNUM, blkno,
								 RBM_NORMAL, vac_strategy);

		/* In this phase we only need shared access to the buffer */
		LockBuffer(buf, BUFFER_LOCK_SHARE);

		page = BufferGetPage(buf);

		if (PageIsNew(page) || PageIsEmpty(page))
		{
			/* PageIsNew probably shouldn't happen... */
			UnlockReleaseBuffer(buf);
			continue;
		}

		hastup = false;
		maxoff = PageGetMaxOffsetNumber(page);
		for (offnum = FirstOffsetNumber;
			 offnum <= maxoff;
			 offnum = OffsetNumberNext(offnum))
		{
			ItemId		itemid;

			itemid = PageGetItemId(page, offnum);

			/*
			 * Note: any non-unused item should be taken as a reason to keep
			 * this page.  We formerly thought that DEAD tuples could be
			 * thrown away, but that's not so, because we'd not have cleaned
			 * out their index entries.
			 */
			if (ItemIdIsUsed(itemid))
			{
				hastup = true;
				break;			/* can stop scanning */
			}
		}						/* scan along page */

		UnlockReleaseBuffer(buf);

		/* Done scanning if we found a tuple here */
		if (hastup)
			return blkno + 1;
	}

	/*
	 * If we fall out of the loop, all the previously-thought-to-be-empty
	 * pages still are; we need not bother to look at the last known-nonempty
	 * page.
	 */
	return vacrelstats->nonempty_pages;
}

/*
 * lazy_space_alloc - space allocation decisions for lazy vacuum
 *
 * See the comments at the head of this file for rationale.
 */
static void
lazy_space_alloc(LVRelStats *vacrelstats, BlockNumber relblocks)
{
	long		maxtuples;
	int			vac_work_mem = IsAutoVacuumWorkerProcess() &&
	autovacuum_work_mem != -1 ?
	autovacuum_work_mem : maintenance_work_mem;

	if (vacrelstats->hasindex)
	{
		maxtuples = (vac_work_mem * 1024L) / sizeof(ItemPointerData);
		maxtuples = Min(maxtuples, INT_MAX);
		maxtuples = Min(maxtuples, MaxAllocSize / sizeof(ItemPointerData));

		/* curious coding here to ensure the multiplication can't overflow */
		if ((BlockNumber) (maxtuples / LAZY_ALLOC_TUPLES) > relblocks)
			maxtuples = relblocks * LAZY_ALLOC_TUPLES;

		/* stay sane if small maintenance_work_mem */
		maxtuples = Max(maxtuples, MaxHeapTuplesPerPage);
	}
	else
	{
		maxtuples = MaxHeapTuplesPerPage;
	}

	vacrelstats->num_dead_tuples = 0;
	vacrelstats->max_dead_tuples = (int) maxtuples;
	vacrelstats->dead_tuples = (ItemPointer)
		palloc(maxtuples * sizeof(ItemPointerData));
}

/*
 * lazy_record_dead_tuple - remember one deletable tuple
 */
static void
lazy_record_dead_tuple(LVRelStats *vacrelstats,
					   ItemPointer itemptr)
{
	/*
	 * The array shouldn't overflow under normal behavior, but perhaps it
	 * could if we are given a really small maintenance_work_mem. In that
	 * case, just forget the last few tuples (we'll get 'em next time).
	 */
	if (vacrelstats->num_dead_tuples < vacrelstats->max_dead_tuples)
	{
		vacrelstats->dead_tuples[vacrelstats->num_dead_tuples] = *itemptr;
		vacrelstats->num_dead_tuples++;
		pgstat_progress_update_param(PROGRESS_VACUUM_NUM_DEAD_TUPLES,
									 vacrelstats->num_dead_tuples);
	}
}

/*
 *	lazy_tid_reaped() -- is a particular tid deletable?
 *
 *		This has the right signature to be an IndexBulkDeleteCallback.
 *
 *		Assumes dead_tuples array is in sorted order.
 */
static bool
lazy_tid_reaped(ItemPointer itemptr, void *state)
{
	LVRelStats *vacrelstats = (LVRelStats *) state;
	ItemPointer res;

	res = (ItemPointer) bsearch((void *) itemptr,
								(void *) vacrelstats->dead_tuples,
								vacrelstats->num_dead_tuples,
								sizeof(ItemPointerData),
								vac_cmp_itemptr);

	return (res != NULL);
}

/*
 * Comparator routines for use with qsort() and bsearch().
 */
static int
vac_cmp_itemptr(const void *left, const void *right)
{
	BlockNumber lblk,
				rblk;
	OffsetNumber loff,
				roff;

	lblk = ItemPointerGetBlockNumber((ItemPointer) left);
	rblk = ItemPointerGetBlockNumber((ItemPointer) right);

	if (lblk < rblk)
		return -1;
	if (lblk > rblk)
		return 1;

	loff = ItemPointerGetOffsetNumber((ItemPointer) left);
	roff = ItemPointerGetOffsetNumber((ItemPointer) right);

	if (loff < roff)
		return -1;
	if (loff > roff)
		return 1;

	return 0;
}

/*
 * Check if every tuple in the given page is visible to all current and future
 * transactions. Also return the visibility_cutoff_xid which is the highest
 * xmin amongst the visible tuples.  Set *all_frozen to true if every tuple
 * on this page is frozen.
 */
static bool
heap_page_is_all_visible(Relation rel, Buffer buf,
						 TransactionId *visibility_cutoff_xid,
						 bool *all_frozen)
{
	Page		page = BufferGetPage(buf);
	BlockNumber blockno = BufferGetBlockNumber(buf);
	OffsetNumber offnum,
				maxoff;
	bool		all_visible = true;

	*visibility_cutoff_xid = InvalidTransactionId;
	*all_frozen = true;

	/*
	 * This is a stripped down version of the line pointer scan in
	 * lazy_scan_heap(). So if you change anything here, also check that code.
	 */
	maxoff = PageGetMaxOffsetNumber(page);
	for (offnum = FirstOffsetNumber;
		 offnum <= maxoff && all_visible;
		 offnum = OffsetNumberNext(offnum))
	{
		ItemId		itemid;
		HeapTupleData tuple;

		itemid = PageGetItemId(page, offnum);

		/* Unused or redirect line pointers are of no interest */
		if (!ItemIdIsUsed(itemid) || ItemIdIsRedirected(itemid))
			continue;

		ItemPointerSet(&(tuple.t_self), blockno, offnum);

		/*
		 * Dead line pointers can have index pointers pointing to them. So
		 * they can't be treated as visible
		 */
		if (ItemIdIsDead(itemid))
		{
			all_visible = false;
			*all_frozen = false;
			break;
		}

		Assert(ItemIdIsNormal(itemid));

		tuple.t_data = (HeapTupleHeader) PageGetItem(page, itemid);
		tuple.t_len = ItemIdGetLength(itemid);
		tuple.t_tableOid = RelationGetRelid(rel);

		switch (HeapTupleSatisfiesVacuum(&tuple, OldestXmin, buf))
		{
			case HEAPTUPLE_LIVE:
				{
					TransactionId xmin;

					/* Check comments in lazy_scan_heap. */
					if (!HeapTupleHeaderXminCommitted(tuple.t_data))
					{
						all_visible = false;
						*all_frozen = false;
						break;
					}

					/*
					 * The inserter definitely committed. But is it old enough
					 * that everyone sees it as committed?
					 */
					xmin = HeapTupleHeaderGetXmin(tuple.t_data);
					if (!TransactionIdPrecedes(xmin, OldestXmin))
					{
						all_visible = false;
						*all_frozen = false;
						break;
					}

					/* Track newest xmin on page. */
					if (TransactionIdFollows(xmin, *visibility_cutoff_xid))
						*visibility_cutoff_xid = xmin;

					/* Check whether this tuple is already frozen or not */
					if (all_visible && *all_frozen &&
						heap_tuple_needs_eventual_freeze(tuple.t_data))
						*all_frozen = false;
				}
				break;

			case HEAPTUPLE_DEAD:
			case HEAPTUPLE_RECENTLY_DEAD:
			case HEAPTUPLE_INSERT_IN_PROGRESS:
			case HEAPTUPLE_DELETE_IN_PROGRESS:
				{
					all_visible = false;
					*all_frozen = false;
					break;
				}
			default:
				elog(ERROR, "unexpected HeapTupleSatisfiesVacuum result");
				break;
		}
	}							/* scan along page */

	return all_visible;
}<|MERGE_RESOLUTION|>--- conflicted
+++ resolved
@@ -741,11 +741,7 @@
 			{
 				bool use_quick_strategy = true; // (vacrelstats->num_dead_tuples/vacrelstats->old_live_tuples < target_index_deletion_factor);
 
-<<<<<<< HEAD
-				if (use_quick_strategy)
-=======
 				if (use_quick_strategy && (Irel[i]->rd_amroutine->amtargetdelete != NULL))
->>>>>>> 1c8569ab
 					quick_vacuum_index(Irel[i], onerel, vacrelstats);
 				else
 					lazy_vacuum_index(Irel[i],
@@ -1397,11 +1393,7 @@
 		{
 			bool use_quick_strategy = true; // (vacrelstats->num_dead_tuples/vacrelstats->old_live_tuples < target_index_deletion_factor);
 
-<<<<<<< HEAD
-			if (use_quick_strategy)
-=======
 			if (use_quick_strategy && (Irel[i]->rd_amroutine->amtargetdelete != NULL))
->>>>>>> 1c8569ab
 				quick_vacuum_index(Irel[i], onerel, vacrelstats);
 			else
 				lazy_vacuum_index(Irel[i],
@@ -1699,11 +1691,7 @@
 /*
  * Get tuple from heap for a scan key building.
  */
-<<<<<<< HEAD
 HeapTuple
-=======
-static HeapTuple
->>>>>>> 1c8569ab
 get_tuple_by_tid(Relation rel, ItemPointer tid)
 {
 	Buffer			buffer;
@@ -1711,8 +1699,7 @@
 	OffsetNumber	offnum;
 	ItemId			lp;
 	HeapTuple		tuple;
-<<<<<<< HEAD
-=======
+
 	bool			needLock = !RELATION_IS_LOCAL(rel);
 	BlockNumber		npages;
 
@@ -1723,7 +1710,6 @@
 		UnlockRelationForExtension(rel, ExclusiveLock);
 	if (ItemPointerGetBlockNumber(tid) > npages)
 		return NULL;
->>>>>>> 1c8569ab
 
 	buffer = ReadBufferExtended(rel, MAIN_FORKNUM, ItemPointerGetBlockNumber(tid), RBM_NORMAL, NULL);
 	LockBuffer(buffer, BUFFER_LOCK_SHARE);
@@ -1758,18 +1744,6 @@
 	return tuple;
 }
 
-<<<<<<< HEAD
-#include "access/nbtree.h"
-#include "catalog/index.h"
-#include "executor/executor.h"
-
-static int tid_comparator(const void* a, const void* b)
-{
-	return ItemPointerCompare((ItemPointer)a, (ItemPointer)b);
-}
-
-=======
->>>>>>> 1c8569ab
 /*
  *	quick_vacuum_index() -- quick vacuum one index relation.
  *
@@ -1780,88 +1754,6 @@
 quick_vacuum_index(Relation irel, Relation hrel,
 				   LVRelStats *vacrelstats)
 {
-<<<<<<< HEAD
-	if (irel->rd_amroutine->amtargetdelete != NULL)
-	{
-		int				tnum;
-		bool*			found = palloc0(vacrelstats->num_dead_tuples*sizeof(bool));
-		IndexInfo* 		indexInfo = BuildIndexInfo(irel);
-		EState*			estate = CreateExecutorState();
-		ExprContext*	econtext = GetPerTupleExprContext(estate);
-		ExprState*		predicate = ExecPrepareQual(indexInfo->ii_Predicate, estate);
-		IndexTargetDeleteResult	stats;
-		IndexTargetDeleteInfo	ivinfo;
-
-		ivinfo.indexRelation = irel;
-		ivinfo.heapRelation = hrel;
-		qsort((void *)vacrelstats->dead_tuples, vacrelstats->num_dead_tuples, sizeof(ItemPointerData), tid_comparator);
-		ivinfo.isSorted = true;
-
-		/* Get tuple from heap */
-		for (tnum = 0; tnum < vacrelstats->num_dead_tuples; tnum++)
-		{
-			HeapTuple		tuple;
-			TupleTableSlot*	slot;
-			Datum			values[INDEX_MAX_KEYS];
-			bool			isnull[INDEX_MAX_KEYS];
-
-			/* Index entry for the TID was deleted early */
-			if (found[tnum])
-				continue;
-
-			/* Get a tuple from heap */
-			if ((tuple = get_tuple_by_tid(hrel, &(vacrelstats->dead_tuples[tnum]))) == NULL)
-			{
-				/*
-				 * Tuple has 'not used' status.
-				 */
-				found[tnum] = true;
-				continue;
-			}
-
-			/*
-			 * Form values[] and isnull[] arrays from for index tuple
-			 * by heap tuple
-			 */
-			slot = MakeSingleTupleTableSlot(RelationGetDescr(hrel));
-			econtext->ecxt_scantuple = slot;
-
-			ExecStoreTuple(tuple, slot, InvalidBuffer, false);
-
-			/*
-			 * In a partial index, ignore tuples that don't satisfy the
-			 * predicate.
-			 */
-			if ((predicate != NULL) && (!ExecQual(predicate, econtext)))
-			{
-				found[tnum] = true;
-				continue;
-			}
-
-			FormIndexDatum(indexInfo, slot, estate, values, isnull);
-
-			ExecDropSingleTupleTableSlot(slot);
-
-			/*
-			 * Make attempt to delete some index entries by one tree descent.
-			 * We use only a part of TID list, which contains not found TID's.
-			 */
-			ivinfo.dead_tuples = &(vacrelstats->dead_tuples[tnum]);
-			ivinfo.num_dead_tuples = vacrelstats->num_dead_tuples-tnum;
-			ivinfo.found_dead_tuples = found+tnum;
-			index_target_delete(&ivinfo, &stats, values, isnull);
-		}
-
-		pfree(found);
-		FreeExecutorState(estate);
-	}
-	else
-	{
-		IndexBulkDeleteResult *stats = NULL;
-
-		lazy_vacuum_index(irel, &stats, vacrelstats);
-	}
-=======
 	int				tnum;
 	bool*			found = palloc0(vacrelstats->num_dead_tuples*sizeof(bool));
 	IndexInfo* 		indexInfo = BuildIndexInfo(irel);
@@ -1932,7 +1824,6 @@
 	pfree(found);
 	ExecDropSingleTupleTableSlot(slot);
 	FreeExecutorState(estate);
->>>>>>> 1c8569ab
 }
 
 /*
