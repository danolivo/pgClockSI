/*-------------------------------------------------------------------------
 *
 * vacuumlazy.c
 *	  Concurrent ("lazy") vacuuming.
 *
 *
 * The major space usage for LAZY VACUUM is storage for the array of dead tuple
 * TIDs.  We want to ensure we can vacuum even the very largest relations with
 * finite memory space usage.  To do that, we set upper bounds on the number of
 * tuples we will keep track of at once.
 *
 * We are willing to use at most maintenance_work_mem (or perhaps
 * autovacuum_work_mem) memory space to keep track of dead tuples.  We
 * initially allocate an array of TIDs of that size, with an upper limit that
 * depends on table size (this limit ensures we don't allocate a huge area
 * uselessly for vacuuming small tables).  If the array threatens to overflow,
 * we suspend the heap scan phase and perform a pass of index cleanup and page
 * compaction, then resume the heap scan with an empty TID array.
 *
 * If we're processing a table with no indexes, we can just vacuum each page
 * as we go; there's no need to save up multiple tuples to minimize the number
 * of index scans performed.  So we don't use maintenance_work_mem memory for
 * the TID array, just enough to hold as many heap tuples as fit on one page.
 *
 *
 * Portions Copyright (c) 1996-2018, PostgreSQL Global Development Group
 * Portions Copyright (c) 1994, Regents of the University of California
 *
 *
 * IDENTIFICATION
 *	  src/backend/commands/vacuumlazy.c
 *
 *-------------------------------------------------------------------------
 */
#include "postgres.h"

#include <math.h>

#include "access/genam.h"
#include "access/heapam.h"
#include "access/heapam_xlog.h"
#include "access/htup_details.h"
#include "access/multixact.h"
#include "access/transam.h"
#include "access/visibilitymap.h"
#include "access/xlog.h"
#include "catalog/storage.h"
#include "commands/dbcommands.h"
#include "commands/progress.h"
#include "commands/vacuum.h"
#include "miscadmin.h"
#include "pgstat.h"
#include "portability/instr_time.h"
#include "postmaster/autovacuum.h"
#include "storage/bufmgr.h"
#include "storage/freespace.h"
#include "storage/lmgr.h"
#include "utils/lsyscache.h"
#include "utils/memutils.h"
#include "utils/pg_rusage.h"
#include "utils/timestamp.h"
#include "utils/tqual.h"


/*
 * Space/time tradeoff parameters: do these need to be user-tunable?
 *
 * To consider truncating the relation, we want there to be at least
 * REL_TRUNCATE_MINIMUM or (relsize / REL_TRUNCATE_FRACTION) (whichever
 * is less) potentially-freeable pages.
 */
#define REL_TRUNCATE_MINIMUM	1000
#define REL_TRUNCATE_FRACTION	16

/*
 * Timing parameters for truncate locking heuristics.
 *
 * These were not exposed as user tunable GUC values because it didn't seem
 * that the potential for improvement was great enough to merit the cost of
 * supporting them.
 */
#define VACUUM_TRUNCATE_LOCK_CHECK_INTERVAL		20	/* ms */
#define VACUUM_TRUNCATE_LOCK_WAIT_INTERVAL		50	/* ms */
#define VACUUM_TRUNCATE_LOCK_TIMEOUT			5000	/* ms */

/*
 * When a table has no indexes, vacuum the FSM after every 8GB, approximately
 * (it won't be exact because we only vacuum FSM after processing a heap page
 * that has some removable tuples).  When there are indexes, this is ignored,
 * and we vacuum FSM after each index/heap cleaning pass.
 */
#define VACUUM_FSM_EVERY_PAGES \
	((BlockNumber) (((uint64) 8 * 1024 * 1024 * 1024) / BLCKSZ))

/*
 * Guesstimation of number of dead tuples per page.  This is used to
 * provide an upper limit to memory allocated when vacuuming small
 * tables.
 */
#define LAZY_ALLOC_TUPLES		MaxHeapTuplesPerPage

/*
 * Before we consider skipping a page that's marked as clean in
 * visibility map, we must've seen at least this many clean pages.
 */
#define SKIP_PAGES_THRESHOLD	((BlockNumber) 32)

/*
 * Size of the prefetch window for lazy vacuum backwards truncation scan.
 * Needs to be a power of 2.
 */
#define PREFETCH_SIZE			((BlockNumber) 32)

typedef struct LVRelStats
{
	/* hasindex = true means two-pass strategy; false means one-pass */
	bool		hasindex;
	/* Overall statistics about rel */
	BlockNumber old_rel_pages;	/* previous value of pg_class.relpages */
	BlockNumber rel_pages;		/* total number of pages */
	BlockNumber scanned_pages;	/* number of pages we examined */
	BlockNumber pinskipped_pages;	/* # of pages we skipped due to a pin */
	BlockNumber frozenskipped_pages;	/* # of frozen pages we skipped */
	BlockNumber tupcount_pages; /* pages whose tuples we counted */
	double		old_live_tuples;	/* previous value of pg_class.reltuples */
	double		new_rel_tuples; /* new estimated total # of tuples */
	double		new_live_tuples;	/* new estimated total # of live tuples */
	double		new_dead_tuples;	/* new estimated total # of dead tuples */
	BlockNumber pages_removed;
	double		tuples_deleted;
	BlockNumber nonempty_pages; /* actually, last nonempty page + 1 */
	/* List of TIDs of tuples we intend to delete */
	/* NB: this list is ordered by TID address */
	int			num_dead_tuples;	/* current # of entries */
	int			max_dead_tuples;	/* # slots allocated in array */
	ItemPointer dead_tuples;	/* array of ItemPointerData */
	int			num_index_scans;
	TransactionId latestRemovedXid;
	bool		lock_waiter_detected;
} LVRelStats;

/* A few variables that don't seem worth passing around as parameters */
static int	elevel = -1;

static TransactionId OldestXmin;
static TransactionId FreezeLimit;
static MultiXactId MultiXactCutoff;

static BufferAccessStrategy vac_strategy;


/* non-export function prototypes */
static void lazy_scan_heap(Relation onerel, int options,
			   LVRelStats *vacrelstats, Relation *Irel, int nindexes,
			   bool aggressive);
static void lazy_vacuum_heap(Relation onerel, LVRelStats *vacrelstats);
static bool lazy_check_needs_freeze(Buffer buf, bool *hastup);
static void quick_vacuum_index(Relation irel, Relation hrel,
					LVRelStats *vacrelstats);
static void lazy_vacuum_index(Relation indrel,
				  IndexBulkDeleteResult **stats,
				  LVRelStats *vacrelstats);
static void lazy_cleanup_index(Relation indrel,
				   IndexBulkDeleteResult *stats,
				   LVRelStats *vacrelstats);
static int lazy_vacuum_page(Relation onerel, BlockNumber blkno, Buffer buffer,
				 int tupindex, LVRelStats *vacrelstats, Buffer *vmbuffer);
static bool should_attempt_truncation(LVRelStats *vacrelstats);
static void lazy_truncate_heap(Relation onerel, LVRelStats *vacrelstats);
static BlockNumber count_nondeletable_pages(Relation onerel,
						 LVRelStats *vacrelstats);
static void lazy_space_alloc(LVRelStats *vacrelstats, BlockNumber relblocks);
static void lazy_record_dead_tuple(LVRelStats *vacrelstats,
					   ItemPointer itemptr);
static bool lazy_tid_reaped(ItemPointer itemptr, void *state);
static int	vac_cmp_itemptr(const void *left, const void *right);
static bool heap_page_is_all_visible(Relation rel, Buffer buf,
						 TransactionId *visibility_cutoff_xid, bool *all_frozen);


/*
 *	lazy_vacuum_rel() -- perform LAZY VACUUM for one heap relation
 *
 *		This routine vacuums a single heap, cleans out its indexes, and
 *		updates its relpages and reltuples statistics.
 *
 *		At entry, we have already established a transaction and opened
 *		and locked the relation.
 */
void
lazy_vacuum_rel(Relation onerel, int options, VacuumParams *params,
				BufferAccessStrategy bstrategy)
{
	LVRelStats *vacrelstats;
	Relation   *Irel;
	int			nindexes;
	PGRUsage	ru0;
	TimestampTz starttime = 0;
	long		secs;
	int			usecs;
	double		read_rate,
				write_rate;
	bool		aggressive;		/* should we scan all unfrozen pages? */
	bool		scanned_all_unfrozen;	/* actually scanned all such pages? */
	TransactionId xidFullScanLimit;
	MultiXactId mxactFullScanLimit;
	BlockNumber new_rel_pages;
	BlockNumber new_rel_allvisible;
	double		new_live_tuples;
	TransactionId new_frozen_xid;
	MultiXactId new_min_multi;

	Assert(params != NULL);

	/* measure elapsed time iff autovacuum logging requires it */
	if (IsAutoVacuumWorkerProcess() && params->log_min_duration >= 0)
	{
		pg_rusage_init(&ru0);
		starttime = GetCurrentTimestamp();
	}

	if (options & VACOPT_VERBOSE)
		elevel = INFO;
	else
		elevel = DEBUG2;

	pgstat_progress_start_command(PROGRESS_COMMAND_VACUUM,
								  RelationGetRelid(onerel));

	vac_strategy = bstrategy;

	vacuum_set_xid_limits(onerel,
						  params->freeze_min_age,
						  params->freeze_table_age,
						  params->multixact_freeze_min_age,
						  params->multixact_freeze_table_age,
						  &OldestXmin, &FreezeLimit, &xidFullScanLimit,
						  &MultiXactCutoff, &mxactFullScanLimit);

	/*
	 * We request an aggressive scan if the table's frozen Xid is now older
	 * than or equal to the requested Xid full-table scan limit; or if the
	 * table's minimum MultiXactId is older than or equal to the requested
	 * mxid full-table scan limit; or if DISABLE_PAGE_SKIPPING was specified.
	 */
	aggressive = TransactionIdPrecedesOrEquals(onerel->rd_rel->relfrozenxid,
											   xidFullScanLimit);
	aggressive |= MultiXactIdPrecedesOrEquals(onerel->rd_rel->relminmxid,
											  mxactFullScanLimit);
	if (options & VACOPT_DISABLE_PAGE_SKIPPING)
		aggressive = true;

	vacrelstats = (LVRelStats *) palloc0(sizeof(LVRelStats));

	vacrelstats->old_rel_pages = onerel->rd_rel->relpages;
	vacrelstats->old_live_tuples = onerel->rd_rel->reltuples;
	vacrelstats->num_index_scans = 0;
	vacrelstats->pages_removed = 0;
	vacrelstats->lock_waiter_detected = false;

	/* Open all indexes of the relation */
	vac_open_indexes(onerel, RowExclusiveLock, &nindexes, &Irel);
	vacrelstats->hasindex = (nindexes > 0);

	/* Do the vacuuming */
	lazy_scan_heap(onerel, options, vacrelstats, Irel, nindexes, aggressive);

	/* Done with indexes */
	vac_close_indexes(nindexes, Irel, NoLock);

	/*
	 * Compute whether we actually scanned the all unfrozen pages. If we did,
	 * we can adjust relfrozenxid and relminmxid.
	 *
	 * NB: We need to check this before truncating the relation, because that
	 * will change ->rel_pages.
	 */
	if ((vacrelstats->scanned_pages + vacrelstats->frozenskipped_pages)
		< vacrelstats->rel_pages)
	{
		Assert(!aggressive);
		scanned_all_unfrozen = false;
	}
	else
		scanned_all_unfrozen = true;

	/*
	 * Optionally truncate the relation.
	 */
	if (should_attempt_truncation(vacrelstats))
		lazy_truncate_heap(onerel, vacrelstats);

	/* Report that we are now doing final cleanup */
	pgstat_progress_update_param(PROGRESS_VACUUM_PHASE,
								 PROGRESS_VACUUM_PHASE_FINAL_CLEANUP);

	/*
	 * Update statistics in pg_class.
	 *
	 * A corner case here is that if we scanned no pages at all because every
	 * page is all-visible, we should not update relpages/reltuples, because
	 * we have no new information to contribute.  In particular this keeps us
	 * from replacing relpages=reltuples=0 (which means "unknown tuple
	 * density") with nonzero relpages and reltuples=0 (which means "zero
	 * tuple density") unless there's some actual evidence for the latter.
	 *
	 * It's important that we use tupcount_pages and not scanned_pages for the
	 * check described above; scanned_pages counts pages where we could not
	 * get cleanup lock, and which were processed only for frozenxid purposes.
	 *
	 * We do update relallvisible even in the corner case, since if the table
	 * is all-visible we'd definitely like to know that.  But clamp the value
	 * to be not more than what we're setting relpages to.
	 *
	 * Also, don't change relfrozenxid/relminmxid if we skipped any pages,
	 * since then we don't know for certain that all tuples have a newer xmin.
	 */
	new_rel_pages = vacrelstats->rel_pages;
	new_live_tuples = vacrelstats->new_live_tuples;
	if (vacrelstats->tupcount_pages == 0 && new_rel_pages > 0)
	{
		new_rel_pages = vacrelstats->old_rel_pages;
		new_live_tuples = vacrelstats->old_live_tuples;
	}

	visibilitymap_count(onerel, &new_rel_allvisible, NULL);
	if (new_rel_allvisible > new_rel_pages)
		new_rel_allvisible = new_rel_pages;

	new_frozen_xid = scanned_all_unfrozen ? FreezeLimit : InvalidTransactionId;
	new_min_multi = scanned_all_unfrozen ? MultiXactCutoff : InvalidMultiXactId;

	vac_update_relstats(onerel,
						new_rel_pages,
						new_live_tuples,
						new_rel_allvisible,
						vacrelstats->hasindex,
						new_frozen_xid,
						new_min_multi,
						false);

	/* report results to the stats collector, too */
	pgstat_report_vacuum(RelationGetRelid(onerel),
						 onerel->rd_rel->relisshared,
						 new_live_tuples,
						 vacrelstats->new_dead_tuples);
	pgstat_progress_end_command();

	/* and log the action if appropriate */
	if (IsAutoVacuumWorkerProcess() && params->log_min_duration >= 0)
	{
		TimestampTz endtime = GetCurrentTimestamp();

		if (params->log_min_duration == 0 ||
			TimestampDifferenceExceeds(starttime, endtime,
									   params->log_min_duration))
		{
			StringInfoData buf;
			char	   *msgfmt;

			TimestampDifference(starttime, endtime, &secs, &usecs);

			read_rate = 0;
			write_rate = 0;
			if ((secs > 0) || (usecs > 0))
			{
				read_rate = (double) BLCKSZ * VacuumPageMiss / (1024 * 1024) /
					(secs + usecs / 1000000.0);
				write_rate = (double) BLCKSZ * VacuumPageDirty / (1024 * 1024) /
					(secs + usecs / 1000000.0);
			}

			/*
			 * This is pretty messy, but we split it up so that we can skip
			 * emitting individual parts of the message when not applicable.
			 */
			initStringInfo(&buf);
			if (aggressive)
				msgfmt = _("automatic aggressive vacuum of table \"%s.%s.%s\": index scans: %d\n");
			else
				msgfmt = _("automatic vacuum of table \"%s.%s.%s\": index scans: %d\n");
			appendStringInfo(&buf, msgfmt,
							 get_database_name(MyDatabaseId),
							 get_namespace_name(RelationGetNamespace(onerel)),
							 RelationGetRelationName(onerel),
							 vacrelstats->num_index_scans);
			appendStringInfo(&buf, _("pages: %u removed, %u remain, %u skipped due to pins, %u skipped frozen\n"),
							 vacrelstats->pages_removed,
							 vacrelstats->rel_pages,
							 vacrelstats->pinskipped_pages,
							 vacrelstats->frozenskipped_pages);
			appendStringInfo(&buf,
							 _("tuples: %.0f removed, %.0f remain, %.0f are dead but not yet removable, oldest xmin: %u\n"),
							 vacrelstats->tuples_deleted,
							 vacrelstats->new_rel_tuples,
							 vacrelstats->new_dead_tuples,
							 OldestXmin);
			appendStringInfo(&buf,
							 _("buffer usage: %d hits, %d misses, %d dirtied\n"),
							 VacuumPageHit,
							 VacuumPageMiss,
							 VacuumPageDirty);
			appendStringInfo(&buf, _("avg read rate: %.3f MB/s, avg write rate: %.3f MB/s\n"),
							 read_rate, write_rate);
			appendStringInfo(&buf, _("system usage: %s"), pg_rusage_show(&ru0));

			ereport(LOG,
					(errmsg_internal("%s", buf.data)));
			pfree(buf.data);
		}
	}
}

/*
 * For Hot Standby we need to know the highest transaction id that will
 * be removed by any change. VACUUM proceeds in a number of passes so
 * we need to consider how each pass operates. The first phase runs
 * heap_page_prune(), which can issue XLOG_HEAP2_CLEAN records as it
 * progresses - these will have a latestRemovedXid on each record.
 * In some cases this removes all of the tuples to be removed, though
 * often we have dead tuples with index pointers so we must remember them
 * for removal in phase 3. Index records for those rows are removed
 * in phase 2 and index blocks do not have MVCC information attached.
 * So before we can allow removal of any index tuples we need to issue
 * a WAL record containing the latestRemovedXid of rows that will be
 * removed in phase three. This allows recovery queries to block at the
 * correct place, i.e. before phase two, rather than during phase three
 * which would be after the rows have become inaccessible.
 */
static void
vacuum_log_cleanup_info(Relation rel, LVRelStats *vacrelstats)
{
	/*
	 * Skip this for relations for which no WAL is to be written, or if we're
	 * not trying to support archive recovery.
	 */
	if (!RelationNeedsWAL(rel) || !XLogIsNeeded())
		return;

	/*
	 * No need to write the record at all unless it contains a valid value
	 */
	if (TransactionIdIsValid(vacrelstats->latestRemovedXid))
		(void) log_heap_cleanup_info(rel->rd_node, vacrelstats->latestRemovedXid);
}

/*
 *	lazy_scan_heap() -- scan an open heap relation
 *
 *		This routine prunes each page in the heap, which will among other
 *		things truncate dead tuples to dead line pointers, defragment the
 *		page, and set commit status bits (see heap_page_prune).  It also builds
 *		lists of dead tuples and pages with free space, calculates statistics
 *		on the number of live tuples in the heap, and marks pages as
 *		all-visible if appropriate.  When done, or when we run low on space for
 *		dead-tuple TIDs, invoke vacuuming of indexes and call lazy_vacuum_heap
 *		to reclaim dead line pointers.
 *
 *		If there are no indexes then we can reclaim line pointers on the fly;
 *		dead line pointers need only be retained until all index pointers that
 *		reference them have been killed.
 */
static void
lazy_scan_heap(Relation onerel, int options, LVRelStats *vacrelstats,
			   Relation *Irel, int nindexes, bool aggressive)
{
	BlockNumber nblocks,
				blkno;
	HeapTupleData tuple;
	char	   *relname;
	TransactionId relfrozenxid = onerel->rd_rel->relfrozenxid;
	TransactionId relminmxid = onerel->rd_rel->relminmxid;
	BlockNumber empty_pages,
				vacuumed_pages,
				next_fsm_block_to_vacuum;
	double		num_tuples,		/* total number of nonremovable tuples */
				live_tuples,	/* live tuples (reltuples estimate) */
				tups_vacuumed,	/* tuples cleaned up by vacuum */
				nkeep,			/* dead-but-not-removable tuples */
				nunused;		/* unused item pointers */
	IndexBulkDeleteResult **indstats;
	int			i;
	PGRUsage	ru0;
	Buffer		vmbuffer = InvalidBuffer;
	BlockNumber next_unskippable_block;
	bool		skipping_blocks;
	xl_heap_freeze_tuple *frozen;
	StringInfoData buf;
	const int	initprog_index[] = {
		PROGRESS_VACUUM_PHASE,
		PROGRESS_VACUUM_TOTAL_HEAP_BLKS,
		PROGRESS_VACUUM_MAX_DEAD_TUPLES
	};
	int64		initprog_val[3];

	pg_rusage_init(&ru0);

	relname = RelationGetRelationName(onerel);
	if (aggressive)
		ereport(elevel,
				(errmsg("aggressively vacuuming \"%s.%s\"",
						get_namespace_name(RelationGetNamespace(onerel)),
						relname)));
	else
		ereport(elevel,
				(errmsg("vacuuming \"%s.%s\"",
						get_namespace_name(RelationGetNamespace(onerel)),
						relname)));

	empty_pages = vacuumed_pages = 0;
	next_fsm_block_to_vacuum = (BlockNumber) 0;
	num_tuples = live_tuples = tups_vacuumed = nkeep = nunused = 0;

	indstats = (IndexBulkDeleteResult **)
		palloc0(nindexes * sizeof(IndexBulkDeleteResult *));

	nblocks = RelationGetNumberOfBlocks(onerel);
	vacrelstats->rel_pages = nblocks;
	vacrelstats->scanned_pages = 0;
	vacrelstats->tupcount_pages = 0;
	vacrelstats->nonempty_pages = 0;
	vacrelstats->latestRemovedXid = InvalidTransactionId;

	lazy_space_alloc(vacrelstats, nblocks);
	frozen = palloc(sizeof(xl_heap_freeze_tuple) * MaxHeapTuplesPerPage);

	/* Report that we're scanning the heap, advertising total # of blocks */
	initprog_val[0] = PROGRESS_VACUUM_PHASE_SCAN_HEAP;
	initprog_val[1] = nblocks;
	initprog_val[2] = vacrelstats->max_dead_tuples;
	pgstat_progress_update_multi_param(3, initprog_index, initprog_val);

	/*
	 * Except when aggressive is set, we want to skip pages that are
	 * all-visible according to the visibility map, but only when we can skip
	 * at least SKIP_PAGES_THRESHOLD consecutive pages.  Since we're reading
	 * sequentially, the OS should be doing readahead for us, so there's no
	 * gain in skipping a page now and then; that's likely to disable
	 * readahead and so be counterproductive. Also, skipping even a single
	 * page means that we can't update relfrozenxid, so we only want to do it
	 * if we can skip a goodly number of pages.
	 *
	 * When aggressive is set, we can't skip pages just because they are
	 * all-visible, but we can still skip pages that are all-frozen, since
	 * such pages do not need freezing and do not affect the value that we can
	 * safely set for relfrozenxid or relminmxid.
	 *
	 * Before entering the main loop, establish the invariant that
	 * next_unskippable_block is the next block number >= blkno that we can't
	 * skip based on the visibility map, either all-visible for a regular scan
	 * or all-frozen for an aggressive scan.  We set it to nblocks if there's
	 * no such block.  We also set up the skipping_blocks flag correctly at
	 * this stage.
	 *
	 * Note: The value returned by visibilitymap_get_status could be slightly
	 * out-of-date, since we make this test before reading the corresponding
	 * heap page or locking the buffer.  This is OK.  If we mistakenly think
	 * that the page is all-visible or all-frozen when in fact the flag's just
	 * been cleared, we might fail to vacuum the page.  It's easy to see that
	 * skipping a page when aggressive is not set is not a very big deal; we
	 * might leave some dead tuples lying around, but the next vacuum will
	 * find them.  But even when aggressive *is* set, it's still OK if we miss
	 * a page whose all-frozen marking has just been cleared.  Any new XIDs
	 * just added to that page are necessarily newer than the GlobalXmin we
	 * computed, so they'll have no effect on the value to which we can safely
	 * set relfrozenxid.  A similar argument applies for MXIDs and relminmxid.
	 *
	 * We will scan the table's last page, at least to the extent of
	 * determining whether it has tuples or not, even if it should be skipped
	 * according to the above rules; except when we've already determined that
	 * it's not worth trying to truncate the table.  This avoids having
	 * lazy_truncate_heap() take access-exclusive lock on the table to attempt
	 * a truncation that just fails immediately because there are tuples in
	 * the last page.  This is worth avoiding mainly because such a lock must
	 * be replayed on any hot standby, where it can be disruptive.
	 */
	next_unskippable_block = 0;
	if ((options & VACOPT_DISABLE_PAGE_SKIPPING) == 0)
	{
		while (next_unskippable_block < nblocks)
		{
			uint8		vmstatus;

			vmstatus = visibilitymap_get_status(onerel, next_unskippable_block,
												&vmbuffer);
			if (aggressive)
			{
				if ((vmstatus & VISIBILITYMAP_ALL_FROZEN) == 0)
					break;
			}
			else
			{
				if ((vmstatus & VISIBILITYMAP_ALL_VISIBLE) == 0)
					break;
			}
			vacuum_delay_point();
			next_unskippable_block++;
		}
	}

	if (next_unskippable_block >= SKIP_PAGES_THRESHOLD)
		skipping_blocks = true;
	else
		skipping_blocks = false;

	for (blkno = 0; blkno < nblocks; blkno++)
	{
		Buffer		buf;
		Page		page;
		OffsetNumber offnum,
					maxoff;
		bool		tupgone,
					hastup;
		int			prev_dead_count;
		int			nfrozen;
		Size		freespace;
		bool		all_visible_according_to_vm = false;
		bool		all_visible;
		bool		all_frozen = true;	/* provided all_visible is also true */
		bool		has_dead_tuples;
		TransactionId visibility_cutoff_xid = InvalidTransactionId;

		/* see note above about forcing scanning of last page */
#define FORCE_CHECK_PAGE() \
		(blkno == nblocks - 1 && should_attempt_truncation(vacrelstats))

		pgstat_progress_update_param(PROGRESS_VACUUM_HEAP_BLKS_SCANNED, blkno);

		if (blkno == next_unskippable_block)
		{
			/* Time to advance next_unskippable_block */
			next_unskippable_block++;
			if ((options & VACOPT_DISABLE_PAGE_SKIPPING) == 0)
			{
				while (next_unskippable_block < nblocks)
				{
					uint8		vmskipflags;

					vmskipflags = visibilitymap_get_status(onerel,
														   next_unskippable_block,
														   &vmbuffer);
					if (aggressive)
					{
						if ((vmskipflags & VISIBILITYMAP_ALL_FROZEN) == 0)
							break;
					}
					else
					{
						if ((vmskipflags & VISIBILITYMAP_ALL_VISIBLE) == 0)
							break;
					}
					vacuum_delay_point();
					next_unskippable_block++;
				}
			}

			/*
			 * We know we can't skip the current block.  But set up
			 * skipping_blocks to do the right thing at the following blocks.
			 */
			if (next_unskippable_block - blkno > SKIP_PAGES_THRESHOLD)
				skipping_blocks = true;
			else
				skipping_blocks = false;

			/*
			 * Normally, the fact that we can't skip this block must mean that
			 * it's not all-visible.  But in an aggressive vacuum we know only
			 * that it's not all-frozen, so it might still be all-visible.
			 */
			if (aggressive && VM_ALL_VISIBLE(onerel, blkno, &vmbuffer))
				all_visible_according_to_vm = true;
		}
		else
		{
			/*
			 * The current block is potentially skippable; if we've seen a
			 * long enough run of skippable blocks to justify skipping it, and
			 * we're not forced to check it, then go ahead and skip.
			 * Otherwise, the page must be at least all-visible if not
			 * all-frozen, so we can set all_visible_according_to_vm = true.
			 */
			if (skipping_blocks && !FORCE_CHECK_PAGE())
			{
				/*
				 * Tricky, tricky.  If this is in aggressive vacuum, the page
				 * must have been all-frozen at the time we checked whether it
				 * was skippable, but it might not be any more.  We must be
				 * careful to count it as a skipped all-frozen page in that
				 * case, or else we'll think we can't update relfrozenxid and
				 * relminmxid.  If it's not an aggressive vacuum, we don't
				 * know whether it was all-frozen, so we have to recheck; but
				 * in this case an approximate answer is OK.
				 */
				if (aggressive || VM_ALL_FROZEN(onerel, blkno, &vmbuffer))
					vacrelstats->frozenskipped_pages++;
				continue;
			}
			all_visible_according_to_vm = true;
		}

		vacuum_delay_point();

		/*
		 * If we are close to overrunning the available space for dead-tuple
		 * TIDs, pause and do a cycle of vacuuming before we tackle this page.
		 */
		if ((vacrelstats->max_dead_tuples - vacrelstats->num_dead_tuples) < MaxHeapTuplesPerPage &&
			vacrelstats->num_dead_tuples > 0)
		{
			const int	hvp_index[] = {
				PROGRESS_VACUUM_PHASE,
				PROGRESS_VACUUM_NUM_INDEX_VACUUMS
			};
			int64		hvp_val[2];

			/*
			 * Before beginning index vacuuming, we release any pin we may
			 * hold on the visibility map page.  This isn't necessary for
			 * correctness, but we do it anyway to avoid holding the pin
			 * across a lengthy, unrelated operation.
			 */
			if (BufferIsValid(vmbuffer))
			{
				ReleaseBuffer(vmbuffer);
				vmbuffer = InvalidBuffer;
			}

			/* Log cleanup info before we touch indexes */
			vacuum_log_cleanup_info(onerel, vacrelstats);

			/* Report that we are now vacuuming indexes */
			pgstat_progress_update_param(PROGRESS_VACUUM_PHASE,
										 PROGRESS_VACUUM_PHASE_VACUUM_INDEX);

			/* Remove index entries */
			for (i = 0; i < nindexes; i++)
			{
				bool use_quick_strategy = (vacrelstats->num_dead_tuples/vacrelstats->old_live_tuples < target_index_deletion_factor);

				if (use_quick_strategy)
					quick_vacuum_index(Irel[i], onerel, vacrelstats);
				else
					lazy_vacuum_index(Irel[i],
								  &indstats[i],
								  vacrelstats);

			}
			/*
			 * Report that we are now vacuuming the heap.  We also increase
			 * the number of index scans here; note that by using
			 * pgstat_progress_update_multi_param we can update both
			 * parameters atomically.
			 */
			hvp_val[0] = PROGRESS_VACUUM_PHASE_VACUUM_HEAP;
			hvp_val[1] = vacrelstats->num_index_scans + 1;
			pgstat_progress_update_multi_param(2, hvp_index, hvp_val);

			/* Remove tuples from heap */
			lazy_vacuum_heap(onerel, vacrelstats);

			/*
			 * Forget the now-vacuumed tuples, and press on, but be careful
			 * not to reset latestRemovedXid since we want that value to be
			 * valid.
			 */
			vacrelstats->num_dead_tuples = 0;
			vacrelstats->num_index_scans++;

			/*
			 * Vacuum the Free Space Map to make newly-freed space visible on
			 * upper-level FSM pages.  Note we have not yet processed blkno.
			 */
			FreeSpaceMapVacuumRange(onerel, next_fsm_block_to_vacuum, blkno);
			next_fsm_block_to_vacuum = blkno;

			/* Report that we are once again scanning the heap */
			pgstat_progress_update_param(PROGRESS_VACUUM_PHASE,
										 PROGRESS_VACUUM_PHASE_SCAN_HEAP);
		}

		/*
		 * Pin the visibility map page in case we need to mark the page
		 * all-visible.  In most cases this will be very cheap, because we'll
		 * already have the correct page pinned anyway.  However, it's
		 * possible that (a) next_unskippable_block is covered by a different
		 * VM page than the current block or (b) we released our pin and did a
		 * cycle of index vacuuming.
		 *
		 */
		visibilitymap_pin(onerel, blkno, &vmbuffer);

		buf = ReadBufferExtended(onerel, MAIN_FORKNUM, blkno,
								 RBM_NORMAL, vac_strategy);

		/* We need buffer cleanup lock so that we can prune HOT chains. */
		if (!ConditionalLockBufferForCleanup(buf))
		{
			/*
			 * If we're not performing an aggressive scan to guard against XID
			 * wraparound, and we don't want to forcibly check the page, then
			 * it's OK to skip vacuuming pages we get a lock conflict on. They
			 * will be dealt with in some future vacuum.
			 */
			if (!aggressive && !FORCE_CHECK_PAGE())
			{
				ReleaseBuffer(buf);
				vacrelstats->pinskipped_pages++;
				continue;
			}

			/*
			 * Read the page with share lock to see if any xids on it need to
			 * be frozen.  If not we just skip the page, after updating our
			 * scan statistics.  If there are some, we wait for cleanup lock.
			 *
			 * We could defer the lock request further by remembering the page
			 * and coming back to it later, or we could even register
			 * ourselves for multiple buffers and then service whichever one
			 * is received first.  For now, this seems good enough.
			 *
			 * If we get here with aggressive false, then we're just forcibly
			 * checking the page, and so we don't want to insist on getting
			 * the lock; we only need to know if the page contains tuples, so
			 * that we can update nonempty_pages correctly.  It's convenient
			 * to use lazy_check_needs_freeze() for both situations, though.
			 */
			LockBuffer(buf, BUFFER_LOCK_SHARE);
			if (!lazy_check_needs_freeze(buf, &hastup))
			{
				UnlockReleaseBuffer(buf);
				vacrelstats->scanned_pages++;
				vacrelstats->pinskipped_pages++;
				if (hastup)
					vacrelstats->nonempty_pages = blkno + 1;
				continue;
			}
			if (!aggressive)
			{
				/*
				 * Here, we must not advance scanned_pages; that would amount
				 * to claiming that the page contains no freezable tuples.
				 */
				UnlockReleaseBuffer(buf);
				vacrelstats->pinskipped_pages++;
				if (hastup)
					vacrelstats->nonempty_pages = blkno + 1;
				continue;
			}
			LockBuffer(buf, BUFFER_LOCK_UNLOCK);
			LockBufferForCleanup(buf);
			/* drop through to normal processing */
		}

		vacrelstats->scanned_pages++;
		vacrelstats->tupcount_pages++;

		page = BufferGetPage(buf);

		if (PageIsNew(page))
		{
			/*
			 * An all-zeroes page could be left over if a backend extends the
			 * relation but crashes before initializing the page. Reclaim such
			 * pages for use.
			 *
			 * We have to be careful here because we could be looking at a
			 * page that someone has just added to the relation and not yet
			 * been able to initialize (see RelationGetBufferForTuple). To
			 * protect against that, release the buffer lock, grab the
			 * relation extension lock momentarily, and re-lock the buffer. If
			 * the page is still uninitialized by then, it must be left over
			 * from a crashed backend, and we can initialize it.
			 *
			 * We don't really need the relation lock when this is a new or
			 * temp relation, but it's probably not worth the code space to
			 * check that, since this surely isn't a critical path.
			 *
			 * Note: the comparable code in vacuum.c need not worry because
			 * it's got exclusive lock on the whole relation.
			 */
			LockBuffer(buf, BUFFER_LOCK_UNLOCK);
			LockRelationForExtension(onerel, ExclusiveLock);
			UnlockRelationForExtension(onerel, ExclusiveLock);
			LockBufferForCleanup(buf);
			if (PageIsNew(page))
			{
				ereport(WARNING,
						(errmsg("relation \"%s\" page %u is uninitialized --- fixing",
								relname, blkno)));
				PageInit(page, BufferGetPageSize(buf), 0);
				empty_pages++;
			}
			freespace = PageGetHeapFreeSpace(page);
			MarkBufferDirty(buf);
			UnlockReleaseBuffer(buf);

			RecordPageWithFreeSpace(onerel, blkno, freespace);
			continue;
		}

		if (PageIsEmpty(page))
		{
			empty_pages++;
			freespace = PageGetHeapFreeSpace(page);

			/* empty pages are always all-visible and all-frozen */
			if (!PageIsAllVisible(page))
			{
				START_CRIT_SECTION();

				/* mark buffer dirty before writing a WAL record */
				MarkBufferDirty(buf);

				/*
				 * It's possible that another backend has extended the heap,
				 * initialized the page, and then failed to WAL-log the page
				 * due to an ERROR.  Since heap extension is not WAL-logged,
				 * recovery might try to replay our record setting the page
				 * all-visible and find that the page isn't initialized, which
				 * will cause a PANIC.  To prevent that, check whether the
				 * page has been previously WAL-logged, and if not, do that
				 * now.
				 */
				if (RelationNeedsWAL(onerel) &&
					PageGetLSN(page) == InvalidXLogRecPtr)
					log_newpage_buffer(buf, true);

				PageSetAllVisible(page);
				visibilitymap_set(onerel, blkno, buf, InvalidXLogRecPtr,
								  vmbuffer, InvalidTransactionId,
								  VISIBILITYMAP_ALL_VISIBLE | VISIBILITYMAP_ALL_FROZEN);
				END_CRIT_SECTION();
			}

			UnlockReleaseBuffer(buf);
			RecordPageWithFreeSpace(onerel, blkno, freespace);
			continue;
		}

		/*
		 * Prune all HOT-update chains in this page.
		 *
		 * We count tuples removed by the pruning step as removed by VACUUM.
		 */
		tups_vacuumed += heap_page_prune(onerel, buf, OldestXmin, false,
										 &vacrelstats->latestRemovedXid);

		/*
		 * Now scan the page to collect vacuumable items and check for tuples
		 * requiring freezing.
		 */
		all_visible = true;
		has_dead_tuples = false;
		nfrozen = 0;
		hastup = false;
		prev_dead_count = vacrelstats->num_dead_tuples;
		maxoff = PageGetMaxOffsetNumber(page);

		/*
		 * Note: If you change anything in the loop below, also look at
		 * heap_page_is_all_visible to see if that needs to be changed.
		 */
		for (offnum = FirstOffsetNumber;
			 offnum <= maxoff;
			 offnum = OffsetNumberNext(offnum))
		{
			ItemId		itemid;

			itemid = PageGetItemId(page, offnum);

			/* Unused items require no processing, but we count 'em */
			if (!ItemIdIsUsed(itemid))
			{
				nunused += 1;
				continue;
			}

			/* Redirect items mustn't be touched */
			if (ItemIdIsRedirected(itemid))
			{
				hastup = true;	/* this page won't be truncatable */
				continue;
			}

			ItemPointerSet(&(tuple.t_self), blkno, offnum);

			/*
			 * DEAD item pointers are to be vacuumed normally; but we don't
			 * count them in tups_vacuumed, else we'd be double-counting (at
			 * least in the common case where heap_page_prune() just freed up
			 * a non-HOT tuple).
			 */
			if (ItemIdIsDead(itemid))
			{
				lazy_record_dead_tuple(vacrelstats, &(tuple.t_self));
				all_visible = false;
				continue;
			}

			Assert(ItemIdIsNormal(itemid));

			tuple.t_data = (HeapTupleHeader) PageGetItem(page, itemid);
			tuple.t_len = ItemIdGetLength(itemid);
			tuple.t_tableOid = RelationGetRelid(onerel);

			tupgone = false;

			/*
			 * The criteria for counting a tuple as live in this block need to
			 * match what analyze.c's acquire_sample_rows() does, otherwise
			 * VACUUM and ANALYZE may produce wildly different reltuples
			 * values, e.g. when there are many recently-dead tuples.
			 *
			 * The logic here is a bit simpler than acquire_sample_rows(), as
			 * VACUUM can't run inside a transaction block, which makes some
			 * cases impossible (e.g. in-progress insert from the same
			 * transaction).
			 */
			switch (HeapTupleSatisfiesVacuum(&tuple, OldestXmin, buf))
			{
				case HEAPTUPLE_DEAD:

					/*
					 * Ordinarily, DEAD tuples would have been removed by
					 * heap_page_prune(), but it's possible that the tuple
					 * state changed since heap_page_prune() looked.  In
					 * particular an INSERT_IN_PROGRESS tuple could have
					 * changed to DEAD if the inserter aborted.  So this
					 * cannot be considered an error condition.
					 *
					 * If the tuple is HOT-updated then it must only be
					 * removed by a prune operation; so we keep it just as if
					 * it were RECENTLY_DEAD.  Also, if it's a heap-only
					 * tuple, we choose to keep it, because it'll be a lot
					 * cheaper to get rid of it in the next pruning pass than
					 * to treat it like an indexed tuple.
					 *
					 * If this were to happen for a tuple that actually needed
					 * to be deleted, we'd be in trouble, because it'd
					 * possibly leave a tuple below the relation's xmin
					 * horizon alive.  heap_prepare_freeze_tuple() is prepared
					 * to detect that case and abort the transaction,
					 * preventing corruption.
					 */
					if (HeapTupleIsHotUpdated(&tuple) ||
						HeapTupleIsHeapOnly(&tuple))
						nkeep += 1;
					else
						tupgone = true; /* we can delete the tuple */
					all_visible = false;
					break;
				case HEAPTUPLE_LIVE:
					/* Tuple is good --- but let's do some validity checks */
					if (onerel->rd_rel->relhasoids &&
						!OidIsValid(HeapTupleGetOid(&tuple)))
						elog(WARNING, "relation \"%s\" TID %u/%u: OID is invalid",
							 relname, blkno, offnum);

					/*
					 * Count it as live.  Not only is this natural, but it's
					 * also what acquire_sample_rows() does.
					 */
					live_tuples += 1;

					/*
					 * Is the tuple definitely visible to all transactions?
					 *
					 * NB: Like with per-tuple hint bits, we can't set the
					 * PD_ALL_VISIBLE flag if the inserter committed
					 * asynchronously. See SetHintBits for more info. Check
					 * that the tuple is hinted xmin-committed because of
					 * that.
					 */
					if (all_visible)
					{
						TransactionId xmin;

						if (!HeapTupleHeaderXminCommitted(tuple.t_data))
						{
							all_visible = false;
							break;
						}

						/*
						 * The inserter definitely committed. But is it old
						 * enough that everyone sees it as committed?
						 */
						xmin = HeapTupleHeaderGetXmin(tuple.t_data);
						if (!TransactionIdPrecedes(xmin, OldestXmin))
						{
							all_visible = false;
							break;
						}

						/* Track newest xmin on page. */
						if (TransactionIdFollows(xmin, visibility_cutoff_xid))
							visibility_cutoff_xid = xmin;
					}
					break;
				case HEAPTUPLE_RECENTLY_DEAD:

					/*
					 * If tuple is recently deleted then we must not remove it
					 * from relation.
					 */
					nkeep += 1;
					all_visible = false;
					break;
				case HEAPTUPLE_INSERT_IN_PROGRESS:

					/*
					 * This is an expected case during concurrent vacuum.
					 *
					 * We do not count these rows as live, because we expect
					 * the inserting transaction to update the counters at
					 * commit, and we assume that will happen only after we
					 * report our results.  This assumption is a bit shaky,
					 * but it is what acquire_sample_rows() does, so be
					 * consistent.
					 */
					all_visible = false;
					break;
				case HEAPTUPLE_DELETE_IN_PROGRESS:
					/* This is an expected case during concurrent vacuum */
					all_visible = false;

					/*
					 * Count such rows as live.  As above, we assume the
					 * deleting transaction will commit and update the
					 * counters after we report.
					 */
					live_tuples += 1;
					break;
				default:
					elog(ERROR, "unexpected HeapTupleSatisfiesVacuum result");
					break;
			}

			if (tupgone)
			{
				lazy_record_dead_tuple(vacrelstats, &(tuple.t_self));
				HeapTupleHeaderAdvanceLatestRemovedXid(tuple.t_data,
													   &vacrelstats->latestRemovedXid);
				tups_vacuumed += 1;
				has_dead_tuples = true;
			}
			else
			{
				bool		tuple_totally_frozen;

				num_tuples += 1;
				hastup = true;

				/*
				 * Each non-removable tuple must be checked to see if it needs
				 * freezing.  Note we already have exclusive buffer lock.
				 */
				if (heap_prepare_freeze_tuple(tuple.t_data,
											  relfrozenxid, relminmxid,
											  FreezeLimit, MultiXactCutoff,
											  &frozen[nfrozen],
											  &tuple_totally_frozen))
					frozen[nfrozen++].offset = offnum;

				if (!tuple_totally_frozen)
					all_frozen = false;
			}
		}						/* scan along page */

		/*
		 * If we froze any tuples, mark the buffer dirty, and write a WAL
		 * record recording the changes.  We must log the changes to be
		 * crash-safe against future truncation of CLOG.
		 */
		if (nfrozen > 0)
		{
			START_CRIT_SECTION();

			MarkBufferDirty(buf);

			/* execute collected freezes */
			for (i = 0; i < nfrozen; i++)
			{
				ItemId		itemid;
				HeapTupleHeader htup;

				itemid = PageGetItemId(page, frozen[i].offset);
				htup = (HeapTupleHeader) PageGetItem(page, itemid);

				heap_execute_freeze_tuple(htup, &frozen[i]);
			}

			/* Now WAL-log freezing if necessary */
			if (RelationNeedsWAL(onerel))
			{
				XLogRecPtr	recptr;

				recptr = log_heap_freeze(onerel, buf, FreezeLimit,
										 frozen, nfrozen);
				PageSetLSN(page, recptr);
			}

			END_CRIT_SECTION();
		}

		/*
		 * If there are no indexes then we can vacuum the page right now
		 * instead of doing a second scan.
		 */
		if (nindexes == 0 &&
			vacrelstats->num_dead_tuples > 0)
		{
			/* Remove tuples from heap */
			lazy_vacuum_page(onerel, blkno, buf, 0, vacrelstats, &vmbuffer);
			has_dead_tuples = false;

			/*
			 * Forget the now-vacuumed tuples, and press on, but be careful
			 * not to reset latestRemovedXid since we want that value to be
			 * valid.
			 */
			vacrelstats->num_dead_tuples = 0;
			vacuumed_pages++;

			/*
			 * Periodically do incremental FSM vacuuming to make newly-freed
			 * space visible on upper FSM pages.  Note: although we've cleaned
			 * the current block, we haven't yet updated its FSM entry (that
			 * happens further down), so passing end == blkno is correct.
			 */
			if (blkno - next_fsm_block_to_vacuum >= VACUUM_FSM_EVERY_PAGES)
			{
				FreeSpaceMapVacuumRange(onerel, next_fsm_block_to_vacuum,
										blkno);
				next_fsm_block_to_vacuum = blkno;
			}
		}

		freespace = PageGetHeapFreeSpace(page);

		/* mark page all-visible, if appropriate */
		if (all_visible && !all_visible_according_to_vm)
		{
			uint8		flags = VISIBILITYMAP_ALL_VISIBLE;

			if (all_frozen)
				flags |= VISIBILITYMAP_ALL_FROZEN;

			/*
			 * It should never be the case that the visibility map page is set
			 * while the page-level bit is clear, but the reverse is allowed
			 * (if checksums are not enabled).  Regardless, set the both bits
			 * so that we get back in sync.
			 *
			 * NB: If the heap page is all-visible but the VM bit is not set,
			 * we don't need to dirty the heap page.  However, if checksums
			 * are enabled, we do need to make sure that the heap page is
			 * dirtied before passing it to visibilitymap_set(), because it
			 * may be logged.  Given that this situation should only happen in
			 * rare cases after a crash, it is not worth optimizing.
			 */
			PageSetAllVisible(page);
			MarkBufferDirty(buf);
			visibilitymap_set(onerel, blkno, buf, InvalidXLogRecPtr,
							  vmbuffer, visibility_cutoff_xid, flags);
		}

		/*
		 * As of PostgreSQL 9.2, the visibility map bit should never be set if
		 * the page-level bit is clear.  However, it's possible that the bit
		 * got cleared after we checked it and before we took the buffer
		 * content lock, so we must recheck before jumping to the conclusion
		 * that something bad has happened.
		 */
		else if (all_visible_according_to_vm && !PageIsAllVisible(page)
				 && VM_ALL_VISIBLE(onerel, blkno, &vmbuffer))
		{
			elog(WARNING, "page is not marked all-visible but visibility map bit is set in relation \"%s\" page %u",
				 relname, blkno);
			visibilitymap_clear(onerel, blkno, vmbuffer,
								VISIBILITYMAP_VALID_BITS);
		}

		/*
		 * It's possible for the value returned by GetOldestXmin() to move
		 * backwards, so it's not wrong for us to see tuples that appear to
		 * not be visible to everyone yet, while PD_ALL_VISIBLE is already
		 * set. The real safe xmin value never moves backwards, but
		 * GetOldestXmin() is conservative and sometimes returns a value
		 * that's unnecessarily small, so if we see that contradiction it just
		 * means that the tuples that we think are not visible to everyone yet
		 * actually are, and the PD_ALL_VISIBLE flag is correct.
		 *
		 * There should never be dead tuples on a page with PD_ALL_VISIBLE
		 * set, however.
		 */
		else if (PageIsAllVisible(page) && has_dead_tuples)
		{
			elog(WARNING, "page containing dead tuples is marked as all-visible in relation \"%s\" page %u",
				 relname, blkno);
			PageClearAllVisible(page);
			MarkBufferDirty(buf);
			visibilitymap_clear(onerel, blkno, vmbuffer,
								VISIBILITYMAP_VALID_BITS);
		}

		/*
		 * If the all-visible page is turned out to be all-frozen but not
		 * marked, we should so mark it.  Note that all_frozen is only valid
		 * if all_visible is true, so we must check both.
		 */
		else if (all_visible_according_to_vm && all_visible && all_frozen &&
				 !VM_ALL_FROZEN(onerel, blkno, &vmbuffer))
		{
			/*
			 * We can pass InvalidTransactionId as the cutoff XID here,
			 * because setting the all-frozen bit doesn't cause recovery
			 * conflicts.
			 */
			visibilitymap_set(onerel, blkno, buf, InvalidXLogRecPtr,
							  vmbuffer, InvalidTransactionId,
							  VISIBILITYMAP_ALL_FROZEN);
		}

		UnlockReleaseBuffer(buf);

		/* Remember the location of the last page with nonremovable tuples */
		if (hastup)
			vacrelstats->nonempty_pages = blkno + 1;

		/*
		 * If we remembered any tuples for deletion, then the page will be
		 * visited again by lazy_vacuum_heap, which will compute and record
		 * its post-compaction free space.  If not, then we're done with this
		 * page, so remember its free space as-is.  (This path will always be
		 * taken if there are no indexes.)
		 */
		if (vacrelstats->num_dead_tuples == prev_dead_count)
			RecordPageWithFreeSpace(onerel, blkno, freespace);
	}

	/* report that everything is scanned and vacuumed */
	pgstat_progress_update_param(PROGRESS_VACUUM_HEAP_BLKS_SCANNED, blkno);

	pfree(frozen);

	/* save stats for use later */
	vacrelstats->tuples_deleted = tups_vacuumed;
	vacrelstats->new_dead_tuples = nkeep;

	/* now we can compute the new value for pg_class.reltuples */
	vacrelstats->new_live_tuples = vac_estimate_reltuples(onerel,
														  nblocks,
														  vacrelstats->tupcount_pages,
														  live_tuples);

	/* also compute total number of surviving heap entries */
	vacrelstats->new_rel_tuples =
		vacrelstats->new_live_tuples + vacrelstats->new_dead_tuples;

	/*
	 * Release any remaining pin on visibility map page.
	 */
	if (BufferIsValid(vmbuffer))
	{
		ReleaseBuffer(vmbuffer);
		vmbuffer = InvalidBuffer;
	}

	/* If any tuples need to be deleted, perform final vacuum cycle */
	/* XXX put a threshold on min number of tuples here? */
	if (vacrelstats->num_dead_tuples > 0)
	{
		const int	hvp_index[] = {
			PROGRESS_VACUUM_PHASE,
			PROGRESS_VACUUM_NUM_INDEX_VACUUMS
		};
		int64		hvp_val[2];

		/* Log cleanup info before we touch indexes */
		vacuum_log_cleanup_info(onerel, vacrelstats);

		/* Report that we are now vacuuming indexes */
		pgstat_progress_update_param(PROGRESS_VACUUM_PHASE,
									 PROGRESS_VACUUM_PHASE_VACUUM_INDEX);

		/* Remove index entries */
		for (i = 0; i < nindexes; i++)
		{
			bool use_quick_strategy = (vacrelstats->num_dead_tuples/vacrelstats->old_live_tuples < target_index_deletion_factor);

			if (use_quick_strategy)
				quick_vacuum_index(Irel[i], onerel, vacrelstats);
			else
				lazy_vacuum_index(Irel[i],
							  &indstats[i],
							  vacrelstats);
		}
		/* Report that we are now vacuuming the heap */
		hvp_val[0] = PROGRESS_VACUUM_PHASE_VACUUM_HEAP;
		hvp_val[1] = vacrelstats->num_index_scans + 1;
		pgstat_progress_update_multi_param(2, hvp_index, hvp_val);

		/* Remove tuples from heap */
		pgstat_progress_update_param(PROGRESS_VACUUM_PHASE,
									 PROGRESS_VACUUM_PHASE_VACUUM_HEAP);
		lazy_vacuum_heap(onerel, vacrelstats);
		vacrelstats->num_index_scans++;
	}

	/*
	 * Vacuum the remainder of the Free Space Map.  We must do this whether or
	 * not there were indexes.
	 */
	if (blkno > next_fsm_block_to_vacuum)
		FreeSpaceMapVacuumRange(onerel, next_fsm_block_to_vacuum, blkno);

	/* report all blocks vacuumed; and that we're cleaning up */
	pgstat_progress_update_param(PROGRESS_VACUUM_HEAP_BLKS_VACUUMED, blkno);
	pgstat_progress_update_param(PROGRESS_VACUUM_PHASE,
								 PROGRESS_VACUUM_PHASE_INDEX_CLEANUP);

	/* Do post-vacuum cleanup and statistics update for each index */
	for (i = 0; i < nindexes; i++)
		lazy_cleanup_index(Irel[i], indstats[i], vacrelstats);

	/* If no indexes, make log report that lazy_vacuum_heap would've made */
	if (vacuumed_pages)
		ereport(elevel,
				(errmsg("\"%s\": removed %.0f row versions in %u pages",
						RelationGetRelationName(onerel),
						tups_vacuumed, vacuumed_pages)));

	/*
	 * This is pretty messy, but we split it up so that we can skip emitting
	 * individual parts of the message when not applicable.
	 */
	initStringInfo(&buf);
	appendStringInfo(&buf,
					 _("%.0f dead row versions cannot be removed yet, oldest xmin: %u\n"),
					 nkeep, OldestXmin);
	appendStringInfo(&buf, _("There were %.0f unused item pointers.\n"),
					 nunused);
	appendStringInfo(&buf, ngettext("Skipped %u page due to buffer pins, ",
									"Skipped %u pages due to buffer pins, ",
									vacrelstats->pinskipped_pages),
					 vacrelstats->pinskipped_pages);
	appendStringInfo(&buf, ngettext("%u frozen page.\n",
									"%u frozen pages.\n",
									vacrelstats->frozenskipped_pages),
					 vacrelstats->frozenskipped_pages);
	appendStringInfo(&buf, ngettext("%u page is entirely empty.\n",
									"%u pages are entirely empty.\n",
									empty_pages),
					 empty_pages);
	appendStringInfo(&buf, _("%s."), pg_rusage_show(&ru0));

	ereport(elevel,
			(errmsg("\"%s\": found %.0f removable, %.0f nonremovable row versions in %u out of %u pages",
					RelationGetRelationName(onerel),
					tups_vacuumed, num_tuples,
					vacrelstats->scanned_pages, nblocks),
			 errdetail_internal("%s", buf.data)));
	pfree(buf.data);
}


/*
 *	lazy_vacuum_heap() -- second pass over the heap
 *
 *		This routine marks dead tuples as unused and compacts out free
 *		space on their pages.  Pages not having dead tuples recorded from
 *		lazy_scan_heap are not visited at all.
 *
 * Note: the reason for doing this as a second pass is we cannot remove
 * the tuples until we've removed their index entries, and we want to
 * process index entry removal in batches as large as possible.
 */
static void
lazy_vacuum_heap(Relation onerel, LVRelStats *vacrelstats)
{
	int			tupindex;
	int			npages;
	PGRUsage	ru0;
	Buffer		vmbuffer = InvalidBuffer;

	pg_rusage_init(&ru0);
	npages = 0;

	tupindex = 0;
	while (tupindex < vacrelstats->num_dead_tuples)
	{
		BlockNumber tblk;
		Buffer		buf;
		Page		page;
		Size		freespace;

		vacuum_delay_point();

		tblk = ItemPointerGetBlockNumber(&vacrelstats->dead_tuples[tupindex]);
		buf = ReadBufferExtended(onerel, MAIN_FORKNUM, tblk, RBM_NORMAL,
								 vac_strategy);
		if (!ConditionalLockBufferForCleanup(buf))
		{
			ReleaseBuffer(buf);
			++tupindex;
			continue;
		}
		tupindex = lazy_vacuum_page(onerel, tblk, buf, tupindex, vacrelstats,
									&vmbuffer);

		/* Now that we've compacted the page, record its available space */
		page = BufferGetPage(buf);
		freespace = PageGetHeapFreeSpace(page);

		UnlockReleaseBuffer(buf);
		RecordPageWithFreeSpace(onerel, tblk, freespace);
		npages++;
	}

	if (BufferIsValid(vmbuffer))
	{
		ReleaseBuffer(vmbuffer);
		vmbuffer = InvalidBuffer;
	}

	ereport(elevel,
			(errmsg("\"%s\": removed %d row versions in %d pages",
					RelationGetRelationName(onerel),
					tupindex, npages),
			 errdetail_internal("%s", pg_rusage_show(&ru0))));
}

/*
 *	lazy_vacuum_page() -- free dead tuples on a page
 *					 and repair its fragmentation.
 *
 * Caller must hold pin and buffer cleanup lock on the buffer.
 *
 * tupindex is the index in vacrelstats->dead_tuples of the first dead
 * tuple for this page.  We assume the rest follow sequentially.
 * The return value is the first tupindex after the tuples of this page.
 */
static int
lazy_vacuum_page(Relation onerel, BlockNumber blkno, Buffer buffer,
				 int tupindex, LVRelStats *vacrelstats, Buffer *vmbuffer)
{
	Page		page = BufferGetPage(buffer);
	OffsetNumber unused[MaxOffsetNumber];
	int			uncnt = 0;
	TransactionId visibility_cutoff_xid;
	bool		all_frozen;

	pgstat_progress_update_param(PROGRESS_VACUUM_HEAP_BLKS_VACUUMED, blkno);

	START_CRIT_SECTION();

	for (; tupindex < vacrelstats->num_dead_tuples; tupindex++)
	{
		BlockNumber tblk;
		OffsetNumber toff;
		ItemId		itemid;

		tblk = ItemPointerGetBlockNumber(&vacrelstats->dead_tuples[tupindex]);
		if (tblk != blkno)
			break;				/* past end of tuples for this block */
		toff = ItemPointerGetOffsetNumber(&vacrelstats->dead_tuples[tupindex]);
		itemid = PageGetItemId(page, toff);
		ItemIdSetUnused(itemid);
		unused[uncnt++] = toff;
	}

	PageRepairFragmentation(page);

	/*
	 * Mark buffer dirty before we write WAL.
	 */
	MarkBufferDirty(buffer);

	/* XLOG stuff */
	if (RelationNeedsWAL(onerel))
	{
		XLogRecPtr	recptr;

		recptr = log_heap_clean(onerel, buffer,
								NULL, 0, NULL, 0,
								unused, uncnt,
								vacrelstats->latestRemovedXid);
		PageSetLSN(page, recptr);
	}

	/*
	 * End critical section, so we safely can do visibility tests (which
	 * possibly need to perform IO and allocate memory!). If we crash now the
	 * page (including the corresponding vm bit) might not be marked all
	 * visible, but that's fine. A later vacuum will fix that.
	 */
	END_CRIT_SECTION();

	/*
	 * Now that we have removed the dead tuples from the page, once again
	 * check if the page has become all-visible.  The page is already marked
	 * dirty, exclusively locked, and, if needed, a full page image has been
	 * emitted in the log_heap_clean() above.
	 */
	if (heap_page_is_all_visible(onerel, buffer, &visibility_cutoff_xid,
								 &all_frozen))
		PageSetAllVisible(page);

	/*
	 * All the changes to the heap page have been done. If the all-visible
	 * flag is now set, also set the VM all-visible bit (and, if possible, the
	 * all-frozen bit) unless this has already been done previously.
	 */
	if (PageIsAllVisible(page))
	{
		uint8		vm_status = visibilitymap_get_status(onerel, blkno, vmbuffer);
		uint8		flags = 0;

		/* Set the VM all-frozen bit to flag, if needed */
		if ((vm_status & VISIBILITYMAP_ALL_VISIBLE) == 0)
			flags |= VISIBILITYMAP_ALL_VISIBLE;
		if ((vm_status & VISIBILITYMAP_ALL_FROZEN) == 0 && all_frozen)
			flags |= VISIBILITYMAP_ALL_FROZEN;

		Assert(BufferIsValid(*vmbuffer));
		if (flags != 0)
			visibilitymap_set(onerel, blkno, buffer, InvalidXLogRecPtr,
							  *vmbuffer, visibility_cutoff_xid, flags);
	}

	return tupindex;
}

/*
 *	lazy_check_needs_freeze() -- scan page to see if any tuples
 *					 need to be cleaned to avoid wraparound
 *
 * Returns true if the page needs to be vacuumed using cleanup lock.
 * Also returns a flag indicating whether page contains any tuples at all.
 */
static bool
lazy_check_needs_freeze(Buffer buf, bool *hastup)
{
	Page		page = BufferGetPage(buf);
	OffsetNumber offnum,
				maxoff;
	HeapTupleHeader tupleheader;

	*hastup = false;

	/* If we hit an uninitialized page, we want to force vacuuming it. */
	if (PageIsNew(page))
		return true;

	/* Quick out for ordinary empty page. */
	if (PageIsEmpty(page))
		return false;

	maxoff = PageGetMaxOffsetNumber(page);
	for (offnum = FirstOffsetNumber;
		 offnum <= maxoff;
		 offnum = OffsetNumberNext(offnum))
	{
		ItemId		itemid;

		itemid = PageGetItemId(page, offnum);

		/* this should match hastup test in count_nondeletable_pages() */
		if (ItemIdIsUsed(itemid))
			*hastup = true;

		/* dead and redirect items never need freezing */
		if (!ItemIdIsNormal(itemid))
			continue;

		tupleheader = (HeapTupleHeader) PageGetItem(page, itemid);

		if (heap_tuple_needs_freeze(tupleheader, FreezeLimit,
									MultiXactCutoff, buf))
			return true;
	}							/* scan along page */

	return false;
}

/*
 * Get tuple from heap for a scan key building.
 */
static HeapTuple
get_tuple_by_tid(Relation rel, ItemPointer tid)
{
	Buffer			buffer;
	Page			page;
	OffsetNumber	offnum;
	ItemId			lp;
	HeapTuple		tuple;

	buffer = ReadBufferExtended(rel, MAIN_FORKNUM, ItemPointerGetBlockNumber(tid), RBM_NORMAL, NULL);
	LockBuffer(buffer, BUFFER_LOCK_SHARE);

	page = (Page) BufferGetPage(buffer);
	offnum = ItemPointerGetOffsetNumber(tid);
	lp = PageGetItemId(page, offnum);

	/*
	 * VACUUM Races: someone already remove the tuple from HEAP. Ignore it.
	 */
	if (!ItemIdIsUsed(lp))
	{
		UnlockReleaseBuffer(buffer);
		return NULL;
	}
	/* Walk along the chain */
	while (!ItemIdHasStorage(lp))
	{
		offnum = ItemIdGetRedirect(lp);
		lp = PageGetItemId(page, offnum);
		Assert(ItemIdIsUsed(lp));
	}

	/* Form a tuple */
	tuple = palloc(sizeof(HeapTupleData));
	ItemPointerSet(&(tuple->t_self), BufferGetBlockNumber(buffer), offnum);
	tuple->t_tableOid = RelationGetRelid(rel);
	tuple->t_data = (HeapTupleHeader) PageGetItem(page, lp);
	tuple->t_len = ItemIdGetLength(lp);
	UnlockReleaseBuffer(buffer);
	return tuple;
}

#include "access/nbtree.h"
#include "catalog/index.h"
#include "executor/executor.h"

static int tid_comparator(const void* a, const void* b)
{
	return ItemPointerCompare((ItemPointer)a, (ItemPointer)b);
}

/*
 *	quick_vacuum_index() -- quick vacuum one index relation.
 *
 *		Delete all the index entries pointing to tuples listed in
 *		vacrelstats->dead_tuples.
 */
static void
quick_vacuum_index(Relation irel, Relation hrel,
				   LVRelStats *vacrelstats)
{
	IndexTargetDeleteResult	stats;
	IndexTargetDeleteInfo	ivinfo;

	if (irel->rd_amroutine->amtargetdelete != NULL)
	{
		int				tnum;
		bool*			found = palloc0(vacrelstats->num_dead_tuples*sizeof(bool));
		IndexInfo* 		indexInfo = BuildIndexInfo(irel);
		EState*			estate = CreateExecutorState();
		ExprContext*	econtext = GetPerTupleExprContext(estate);
		ExprState*		predicate = ExecPrepareQual(indexInfo->ii_Predicate, estate);

		ivinfo.indexRelation = irel;
		ivinfo.heapRelation = hrel;
		qsort((void *)vacrelstats->dead_tuples, vacrelstats->num_dead_tuples, sizeof(ItemPointerData), tid_comparator);
		ivinfo.isSorted = true;

		/* Get tuple from heap */
		for (tnum = 0; tnum < vacrelstats->num_dead_tuples; tnum++)
		{
			HeapTuple		tuple;
			TupleTableSlot*	slot;
			Datum			values[INDEX_MAX_KEYS];
			bool			isnull[INDEX_MAX_KEYS];

			/* Index entry for the TID was deleted early */
			if (found[tnum])
				continue;

			/* Get a tuple from heap */
			if ((tuple = get_tuple_by_tid(hrel, &(vacrelstats->dead_tuples[tnum]))) == NULL)
			{
				/*
				 * Tuple has 'not used' status.
				 */
				found[tnum] = true;
				continue;
			}

			/*
			 * Form values[] and isnull[] arrays from for index tuple
			 * by heap tuple
			 */
			slot = MakeSingleTupleTableSlot(RelationGetDescr(hrel));
			econtext->ecxt_scantuple = slot;

			ExecStoreTuple(tuple, slot, InvalidBuffer, false);

			/*
			 * In a partial index, ignore tuples that don't satisfy the
			 * predicate.
			 */
			if ((predicate != NULL) && (!ExecQual(predicate, econtext)))
			{
				found[tnum] = true;
				continue;
			}

			FormIndexDatum(indexInfo, slot, estate, values, isnull);

			ExecDropSingleTupleTableSlot(slot);

			/*
			 * Make attempt to delete some index entries by one tree descent.
			 * We use only a part of TID list, which contains not found TID's.
			 */
			ivinfo.dead_tuples = &(vacrelstats->dead_tuples[tnum]);
			ivinfo.num_dead_tuples = vacrelstats->num_dead_tuples-tnum;
			ivinfo.found_dead_tuples = found+tnum;
			index_target_delete(&ivinfo, &stats, values, isnull);
		}

		pfree(found);
		FreeExecutorState(estate);
	}
<<<<<<< HEAD
=======
	else
	{
		IndexBulkDeleteResult **stats;

		lazy_vacuum_index(irel, stats, vacrelstats);
	}
>>>>>>> 74e5bb9a
}

/*
 *	lazy_vacuum_index() -- vacuum one index relation.
 *
 *		Delete all the index entries pointing to tuples listed in
 *		vacrelstats->dead_tuples, and update running statistics.
 */
static void
lazy_vacuum_index(Relation indrel,
				  IndexBulkDeleteResult **stats,
				  LVRelStats *vacrelstats)
{
	IndexVacuumInfo ivinfo;
	PGRUsage	ru0;

	pg_rusage_init(&ru0);

	ivinfo.index = indrel;
	ivinfo.analyze_only = false;
	ivinfo.estimated_count = true;
	ivinfo.message_level = elevel;
	/* We can only provide an approximate value of num_heap_tuples here */
	ivinfo.num_heap_tuples = vacrelstats->old_live_tuples;
	ivinfo.strategy = vac_strategy;

	/* Do bulk deletion */
	*stats = index_bulk_delete(&ivinfo, *stats,
							   lazy_tid_reaped, (void *) vacrelstats);

	ereport(elevel,
			(errmsg("scanned index \"%s\" to remove %d row versions",
					RelationGetRelationName(indrel),
					vacrelstats->num_dead_tuples),
			 errdetail_internal("%s", pg_rusage_show(&ru0))));
}

/*
 *	lazy_cleanup_index() -- do post-vacuum cleanup for one index relation.
 */
static void
lazy_cleanup_index(Relation indrel,
				   IndexBulkDeleteResult *stats,
				   LVRelStats *vacrelstats)
{
	IndexVacuumInfo ivinfo;
	PGRUsage	ru0;

	pg_rusage_init(&ru0);

	ivinfo.index = indrel;
	ivinfo.analyze_only = false;
	ivinfo.estimated_count = (vacrelstats->tupcount_pages < vacrelstats->rel_pages);
	ivinfo.message_level = elevel;

	/*
	 * Now we can provide a better estimate of total number of surviving
	 * tuples (we assume indexes are more interested in that than in the
	 * number of nominally live tuples).
	 */
	ivinfo.num_heap_tuples = vacrelstats->new_rel_tuples;
	ivinfo.strategy = vac_strategy;

	stats = index_vacuum_cleanup(&ivinfo, stats);

	if (!stats)
		return;

	/*
	 * Now update statistics in pg_class, but only if the index says the count
	 * is accurate.
	 */
	if (!stats->estimated_count)
		vac_update_relstats(indrel,
							stats->num_pages,
							stats->num_index_tuples,
							0,
							false,
							InvalidTransactionId,
							InvalidMultiXactId,
							false);

	ereport(elevel,
			(errmsg("index \"%s\" now contains %.0f row versions in %u pages",
					RelationGetRelationName(indrel),
					stats->num_index_tuples,
					stats->num_pages),
			 errdetail("%.0f index row versions were removed.\n"
					   "%u index pages have been deleted, %u are currently reusable.\n"
					   "%s.",
					   stats->tuples_removed,
					   stats->pages_deleted, stats->pages_free,
					   pg_rusage_show(&ru0))));

	pfree(stats);
}

/*
 * should_attempt_truncation - should we attempt to truncate the heap?
 *
 * Don't even think about it unless we have a shot at releasing a goodly
 * number of pages.  Otherwise, the time taken isn't worth it.
 *
 * Also don't attempt it if we are doing early pruning/vacuuming, because a
 * scan which cannot find a truncated heap page cannot determine that the
 * snapshot is too old to read that page.  We might be able to get away with
 * truncating all except one of the pages, setting its LSN to (at least) the
 * maximum of the truncated range if we also treated an index leaf tuple
 * pointing to a missing heap page as something to trigger the "snapshot too
 * old" error, but that seems fragile and seems like it deserves its own patch
 * if we consider it.
 *
 * This is split out so that we can test whether truncation is going to be
 * called for before we actually do it.  If you change the logic here, be
 * careful to depend only on fields that lazy_scan_heap updates on-the-fly.
 */
static bool
should_attempt_truncation(LVRelStats *vacrelstats)
{
	BlockNumber possibly_freeable;

	possibly_freeable = vacrelstats->rel_pages - vacrelstats->nonempty_pages;
	if (possibly_freeable > 0 &&
		(possibly_freeable >= REL_TRUNCATE_MINIMUM ||
		 possibly_freeable >= vacrelstats->rel_pages / REL_TRUNCATE_FRACTION) &&
		old_snapshot_threshold < 0)
		return true;
	else
		return false;
}

/*
 * lazy_truncate_heap - try to truncate off any empty pages at the end
 */
static void
lazy_truncate_heap(Relation onerel, LVRelStats *vacrelstats)
{
	BlockNumber old_rel_pages = vacrelstats->rel_pages;
	BlockNumber new_rel_pages;
	PGRUsage	ru0;
	int			lock_retry;

	pg_rusage_init(&ru0);

	/* Report that we are now truncating */
	pgstat_progress_update_param(PROGRESS_VACUUM_PHASE,
								 PROGRESS_VACUUM_PHASE_TRUNCATE);

	/*
	 * Loop until no more truncating can be done.
	 */
	do
	{
		/*
		 * We need full exclusive lock on the relation in order to do
		 * truncation. If we can't get it, give up rather than waiting --- we
		 * don't want to block other backends, and we don't want to deadlock
		 * (which is quite possible considering we already hold a lower-grade
		 * lock).
		 */
		vacrelstats->lock_waiter_detected = false;
		lock_retry = 0;
		while (true)
		{
			if (ConditionalLockRelation(onerel, AccessExclusiveLock))
				break;

			/*
			 * Check for interrupts while trying to (re-)acquire the exclusive
			 * lock.
			 */
			CHECK_FOR_INTERRUPTS();

			if (++lock_retry > (VACUUM_TRUNCATE_LOCK_TIMEOUT /
								VACUUM_TRUNCATE_LOCK_WAIT_INTERVAL))
			{
				/*
				 * We failed to establish the lock in the specified number of
				 * retries. This means we give up truncating.
				 */
				vacrelstats->lock_waiter_detected = true;
				ereport(elevel,
						(errmsg("\"%s\": stopping truncate due to conflicting lock request",
								RelationGetRelationName(onerel))));
				return;
			}

			pg_usleep(VACUUM_TRUNCATE_LOCK_WAIT_INTERVAL * 1000L);
		}

		/*
		 * Now that we have exclusive lock, look to see if the rel has grown
		 * whilst we were vacuuming with non-exclusive lock.  If so, give up;
		 * the newly added pages presumably contain non-deletable tuples.
		 */
		new_rel_pages = RelationGetNumberOfBlocks(onerel);
		if (new_rel_pages != old_rel_pages)
		{
			/*
			 * Note: we intentionally don't update vacrelstats->rel_pages with
			 * the new rel size here.  If we did, it would amount to assuming
			 * that the new pages are empty, which is unlikely. Leaving the
			 * numbers alone amounts to assuming that the new pages have the
			 * same tuple density as existing ones, which is less unlikely.
			 */
			UnlockRelation(onerel, AccessExclusiveLock);
			return;
		}

		/*
		 * Scan backwards from the end to verify that the end pages actually
		 * contain no tuples.  This is *necessary*, not optional, because
		 * other backends could have added tuples to these pages whilst we
		 * were vacuuming.
		 */
		new_rel_pages = count_nondeletable_pages(onerel, vacrelstats);

		if (new_rel_pages >= old_rel_pages)
		{
			/* can't do anything after all */
			UnlockRelation(onerel, AccessExclusiveLock);
			return;
		}

		/*
		 * Okay to truncate.
		 */
		RelationTruncate(onerel, new_rel_pages);

		/*
		 * We can release the exclusive lock as soon as we have truncated.
		 * Other backends can't safely access the relation until they have
		 * processed the smgr invalidation that smgrtruncate sent out ... but
		 * that should happen as part of standard invalidation processing once
		 * they acquire lock on the relation.
		 */
		UnlockRelation(onerel, AccessExclusiveLock);

		/*
		 * Update statistics.  Here, it *is* correct to adjust rel_pages
		 * without also touching reltuples, since the tuple count wasn't
		 * changed by the truncation.
		 */
		vacrelstats->pages_removed += old_rel_pages - new_rel_pages;
		vacrelstats->rel_pages = new_rel_pages;

		ereport(elevel,
				(errmsg("\"%s\": truncated %u to %u pages",
						RelationGetRelationName(onerel),
						old_rel_pages, new_rel_pages),
				 errdetail_internal("%s",
									pg_rusage_show(&ru0))));
		old_rel_pages = new_rel_pages;
	} while (new_rel_pages > vacrelstats->nonempty_pages &&
			 vacrelstats->lock_waiter_detected);
}

/*
 * Rescan end pages to verify that they are (still) empty of tuples.
 *
 * Returns number of nondeletable pages (last nonempty page + 1).
 */
static BlockNumber
count_nondeletable_pages(Relation onerel, LVRelStats *vacrelstats)
{
	BlockNumber blkno;
	BlockNumber prefetchedUntil;
	instr_time	starttime;

	/* Initialize the starttime if we check for conflicting lock requests */
	INSTR_TIME_SET_CURRENT(starttime);

	/*
	 * Start checking blocks at what we believe relation end to be and move
	 * backwards.  (Strange coding of loop control is needed because blkno is
	 * unsigned.)  To make the scan faster, we prefetch a few blocks at a time
	 * in forward direction, so that OS-level readahead can kick in.
	 */
	blkno = vacrelstats->rel_pages;
	StaticAssertStmt((PREFETCH_SIZE & (PREFETCH_SIZE - 1)) == 0,
					 "prefetch size must be power of 2");
	prefetchedUntil = InvalidBlockNumber;
	while (blkno > vacrelstats->nonempty_pages)
	{
		Buffer		buf;
		Page		page;
		OffsetNumber offnum,
					maxoff;
		bool		hastup;

		/*
		 * Check if another process requests a lock on our relation. We are
		 * holding an AccessExclusiveLock here, so they will be waiting. We
		 * only do this once per VACUUM_TRUNCATE_LOCK_CHECK_INTERVAL, and we
		 * only check if that interval has elapsed once every 32 blocks to
		 * keep the number of system calls and actual shared lock table
		 * lookups to a minimum.
		 */
		if ((blkno % 32) == 0)
		{
			instr_time	currenttime;
			instr_time	elapsed;

			INSTR_TIME_SET_CURRENT(currenttime);
			elapsed = currenttime;
			INSTR_TIME_SUBTRACT(elapsed, starttime);
			if ((INSTR_TIME_GET_MICROSEC(elapsed) / 1000)
				>= VACUUM_TRUNCATE_LOCK_CHECK_INTERVAL)
			{
				if (LockHasWaitersRelation(onerel, AccessExclusiveLock))
				{
					ereport(elevel,
							(errmsg("\"%s\": suspending truncate due to conflicting lock request",
									RelationGetRelationName(onerel))));

					vacrelstats->lock_waiter_detected = true;
					return blkno;
				}
				starttime = currenttime;
			}
		}

		/*
		 * We don't insert a vacuum delay point here, because we have an
		 * exclusive lock on the table which we want to hold for as short a
		 * time as possible.  We still need to check for interrupts however.
		 */
		CHECK_FOR_INTERRUPTS();

		blkno--;

		/* If we haven't prefetched this lot yet, do so now. */
		if (prefetchedUntil > blkno)
		{
			BlockNumber prefetchStart;
			BlockNumber pblkno;

			prefetchStart = blkno & ~(PREFETCH_SIZE - 1);
			for (pblkno = prefetchStart; pblkno <= blkno; pblkno++)
			{
				PrefetchBuffer(onerel, MAIN_FORKNUM, pblkno);
				CHECK_FOR_INTERRUPTS();
			}
			prefetchedUntil = prefetchStart;
		}

		buf = ReadBufferExtended(onerel, MAIN_FORKNUM, blkno,
								 RBM_NORMAL, vac_strategy);

		/* In this phase we only need shared access to the buffer */
		LockBuffer(buf, BUFFER_LOCK_SHARE);

		page = BufferGetPage(buf);

		if (PageIsNew(page) || PageIsEmpty(page))
		{
			/* PageIsNew probably shouldn't happen... */
			UnlockReleaseBuffer(buf);
			continue;
		}

		hastup = false;
		maxoff = PageGetMaxOffsetNumber(page);
		for (offnum = FirstOffsetNumber;
			 offnum <= maxoff;
			 offnum = OffsetNumberNext(offnum))
		{
			ItemId		itemid;

			itemid = PageGetItemId(page, offnum);

			/*
			 * Note: any non-unused item should be taken as a reason to keep
			 * this page.  We formerly thought that DEAD tuples could be
			 * thrown away, but that's not so, because we'd not have cleaned
			 * out their index entries.
			 */
			if (ItemIdIsUsed(itemid))
			{
				hastup = true;
				break;			/* can stop scanning */
			}
		}						/* scan along page */

		UnlockReleaseBuffer(buf);

		/* Done scanning if we found a tuple here */
		if (hastup)
			return blkno + 1;
	}

	/*
	 * If we fall out of the loop, all the previously-thought-to-be-empty
	 * pages still are; we need not bother to look at the last known-nonempty
	 * page.
	 */
	return vacrelstats->nonempty_pages;
}

/*
 * lazy_space_alloc - space allocation decisions for lazy vacuum
 *
 * See the comments at the head of this file for rationale.
 */
static void
lazy_space_alloc(LVRelStats *vacrelstats, BlockNumber relblocks)
{
	long		maxtuples;
	int			vac_work_mem = IsAutoVacuumWorkerProcess() &&
	autovacuum_work_mem != -1 ?
	autovacuum_work_mem : maintenance_work_mem;

	if (vacrelstats->hasindex)
	{
		maxtuples = (vac_work_mem * 1024L) / sizeof(ItemPointerData);
		maxtuples = Min(maxtuples, INT_MAX);
		maxtuples = Min(maxtuples, MaxAllocSize / sizeof(ItemPointerData));

		/* curious coding here to ensure the multiplication can't overflow */
		if ((BlockNumber) (maxtuples / LAZY_ALLOC_TUPLES) > relblocks)
			maxtuples = relblocks * LAZY_ALLOC_TUPLES;

		/* stay sane if small maintenance_work_mem */
		maxtuples = Max(maxtuples, MaxHeapTuplesPerPage);
	}
	else
	{
		maxtuples = MaxHeapTuplesPerPage;
	}

	vacrelstats->num_dead_tuples = 0;
	vacrelstats->max_dead_tuples = (int) maxtuples;
	vacrelstats->dead_tuples = (ItemPointer)
		palloc(maxtuples * sizeof(ItemPointerData));
}

/*
 * lazy_record_dead_tuple - remember one deletable tuple
 */
static void
lazy_record_dead_tuple(LVRelStats *vacrelstats,
					   ItemPointer itemptr)
{
	/*
	 * The array shouldn't overflow under normal behavior, but perhaps it
	 * could if we are given a really small maintenance_work_mem. In that
	 * case, just forget the last few tuples (we'll get 'em next time).
	 */
	if (vacrelstats->num_dead_tuples < vacrelstats->max_dead_tuples)
	{
		vacrelstats->dead_tuples[vacrelstats->num_dead_tuples] = *itemptr;
		vacrelstats->num_dead_tuples++;
		pgstat_progress_update_param(PROGRESS_VACUUM_NUM_DEAD_TUPLES,
									 vacrelstats->num_dead_tuples);
	}
}

/*
 *	lazy_tid_reaped() -- is a particular tid deletable?
 *
 *		This has the right signature to be an IndexBulkDeleteCallback.
 *
 *		Assumes dead_tuples array is in sorted order.
 */
static bool
lazy_tid_reaped(ItemPointer itemptr, void *state)
{
	LVRelStats *vacrelstats = (LVRelStats *) state;
	ItemPointer res;

	res = (ItemPointer) bsearch((void *) itemptr,
								(void *) vacrelstats->dead_tuples,
								vacrelstats->num_dead_tuples,
								sizeof(ItemPointerData),
								vac_cmp_itemptr);

	return (res != NULL);
}

/*
 * Comparator routines for use with qsort() and bsearch().
 */
static int
vac_cmp_itemptr(const void *left, const void *right)
{
	BlockNumber lblk,
				rblk;
	OffsetNumber loff,
				roff;

	lblk = ItemPointerGetBlockNumber((ItemPointer) left);
	rblk = ItemPointerGetBlockNumber((ItemPointer) right);

	if (lblk < rblk)
		return -1;
	if (lblk > rblk)
		return 1;

	loff = ItemPointerGetOffsetNumber((ItemPointer) left);
	roff = ItemPointerGetOffsetNumber((ItemPointer) right);

	if (loff < roff)
		return -1;
	if (loff > roff)
		return 1;

	return 0;
}

/*
 * Check if every tuple in the given page is visible to all current and future
 * transactions. Also return the visibility_cutoff_xid which is the highest
 * xmin amongst the visible tuples.  Set *all_frozen to true if every tuple
 * on this page is frozen.
 */
static bool
heap_page_is_all_visible(Relation rel, Buffer buf,
						 TransactionId *visibility_cutoff_xid,
						 bool *all_frozen)
{
	Page		page = BufferGetPage(buf);
	BlockNumber blockno = BufferGetBlockNumber(buf);
	OffsetNumber offnum,
				maxoff;
	bool		all_visible = true;

	*visibility_cutoff_xid = InvalidTransactionId;
	*all_frozen = true;

	/*
	 * This is a stripped down version of the line pointer scan in
	 * lazy_scan_heap(). So if you change anything here, also check that code.
	 */
	maxoff = PageGetMaxOffsetNumber(page);
	for (offnum = FirstOffsetNumber;
		 offnum <= maxoff && all_visible;
		 offnum = OffsetNumberNext(offnum))
	{
		ItemId		itemid;
		HeapTupleData tuple;

		itemid = PageGetItemId(page, offnum);

		/* Unused or redirect line pointers are of no interest */
		if (!ItemIdIsUsed(itemid) || ItemIdIsRedirected(itemid))
			continue;

		ItemPointerSet(&(tuple.t_self), blockno, offnum);

		/*
		 * Dead line pointers can have index pointers pointing to them. So
		 * they can't be treated as visible
		 */
		if (ItemIdIsDead(itemid))
		{
			all_visible = false;
			*all_frozen = false;
			break;
		}

		Assert(ItemIdIsNormal(itemid));

		tuple.t_data = (HeapTupleHeader) PageGetItem(page, itemid);
		tuple.t_len = ItemIdGetLength(itemid);
		tuple.t_tableOid = RelationGetRelid(rel);

		switch (HeapTupleSatisfiesVacuum(&tuple, OldestXmin, buf))
		{
			case HEAPTUPLE_LIVE:
				{
					TransactionId xmin;

					/* Check comments in lazy_scan_heap. */
					if (!HeapTupleHeaderXminCommitted(tuple.t_data))
					{
						all_visible = false;
						*all_frozen = false;
						break;
					}

					/*
					 * The inserter definitely committed. But is it old enough
					 * that everyone sees it as committed?
					 */
					xmin = HeapTupleHeaderGetXmin(tuple.t_data);
					if (!TransactionIdPrecedes(xmin, OldestXmin))
					{
						all_visible = false;
						*all_frozen = false;
						break;
					}

					/* Track newest xmin on page. */
					if (TransactionIdFollows(xmin, *visibility_cutoff_xid))
						*visibility_cutoff_xid = xmin;

					/* Check whether this tuple is already frozen or not */
					if (all_visible && *all_frozen &&
						heap_tuple_needs_eventual_freeze(tuple.t_data))
						*all_frozen = false;
				}
				break;

			case HEAPTUPLE_DEAD:
			case HEAPTUPLE_RECENTLY_DEAD:
			case HEAPTUPLE_INSERT_IN_PROGRESS:
			case HEAPTUPLE_DELETE_IN_PROGRESS:
				{
					all_visible = false;
					*all_frozen = false;
					break;
				}
			default:
				elog(ERROR, "unexpected HeapTupleSatisfiesVacuum result");
				break;
		}
	}							/* scan along page */

	return all_visible;
}<|MERGE_RESOLUTION|>--- conflicted
+++ resolved
@@ -736,7 +736,7 @@
 			/* Remove index entries */
 			for (i = 0; i < nindexes; i++)
 			{
-				bool use_quick_strategy = (vacrelstats->num_dead_tuples/vacrelstats->old_live_tuples < target_index_deletion_factor);
+				bool use_quick_strategy = true; // (vacrelstats->num_dead_tuples/vacrelstats->old_live_tuples < target_index_deletion_factor);
 
 				if (use_quick_strategy)
 					quick_vacuum_index(Irel[i], onerel, vacrelstats);
@@ -1388,7 +1388,7 @@
 		/* Remove index entries */
 		for (i = 0; i < nindexes; i++)
 		{
-			bool use_quick_strategy = (vacrelstats->num_dead_tuples/vacrelstats->old_live_tuples < target_index_deletion_factor);
+			bool use_quick_strategy = true; // (vacrelstats->num_dead_tuples/vacrelstats->old_live_tuples < target_index_deletion_factor);
 
 			if (use_quick_strategy)
 				quick_vacuum_index(Irel[i], onerel, vacrelstats);
@@ -1749,9 +1749,6 @@
 quick_vacuum_index(Relation irel, Relation hrel,
 				   LVRelStats *vacrelstats)
 {
-	IndexTargetDeleteResult	stats;
-	IndexTargetDeleteInfo	ivinfo;
-
 	if (irel->rd_amroutine->amtargetdelete != NULL)
 	{
 		int				tnum;
@@ -1760,6 +1757,8 @@
 		EState*			estate = CreateExecutorState();
 		ExprContext*	econtext = GetPerTupleExprContext(estate);
 		ExprState*		predicate = ExecPrepareQual(indexInfo->ii_Predicate, estate);
+		IndexTargetDeleteResult	stats;
+		IndexTargetDeleteInfo	ivinfo;
 
 		ivinfo.indexRelation = irel;
 		ivinfo.heapRelation = hrel;
@@ -1824,15 +1823,12 @@
 		pfree(found);
 		FreeExecutorState(estate);
 	}
-<<<<<<< HEAD
-=======
 	else
 	{
-		IndexBulkDeleteResult **stats;
-
-		lazy_vacuum_index(irel, stats, vacrelstats);
+		IndexBulkDeleteResult *stats = NULL;
+
+		lazy_vacuum_index(irel, &stats, vacrelstats);
 	}
->>>>>>> 74e5bb9a
 }
 
 /*
