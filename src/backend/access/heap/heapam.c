--- conflicted
+++ resolved
@@ -9402,11 +9402,7 @@
  * obtained by WAL records applying on a Hot Standby node.
  */
 static void
-<<<<<<< HEAD
-mask_deadhtups_header(Page page)
-=======
 mask_dead_tuples(Page page)
->>>>>>> 74e5bb9a
 {
 	OffsetNumber	offnum;
 
@@ -9439,11 +9435,7 @@
 
 	mask_page_hint_bits(page);
 	mask_unused_space(page);
-<<<<<<< HEAD
-	mask_deadhtups_header(page);
-=======
 	mask_dead_tuples(page);
->>>>>>> 74e5bb9a
 
 	for (off = 1; off <= PageGetMaxOffsetNumber(page); off++)
 	{
